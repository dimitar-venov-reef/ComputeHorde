--- conflicted
+++ resolved
@@ -122,11 +122,8 @@
             timestamp=receipt.payload.timestamp,
             executor_class=receipt.payload.executor_class,
             max_timeout=receipt.payload.max_timeout,
-<<<<<<< HEAD
+            is_organic=receipt.payload.is_organic,
             ttl=receipt.payload.ttl,
-=======
-            is_organic=receipt.payload.is_organic,
->>>>>>> e9547c3f
         )
         for receipt in receipts
         if isinstance(receipt.payload, JobStartedReceiptPayload)
