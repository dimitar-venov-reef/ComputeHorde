import json

import django_filters
from compute_horde_core.output_upload import SingleFileUpload
from django.core.exceptions import ObjectDoesNotExist
from django.db.models import QuerySet
from django_filters import fields
from django_filters.rest_framework import DjangoFilterBackend
from django_pydantic_field.rest_framework import SchemaField
from rest_framework import mixins, routers, serializers, status, viewsets
from rest_framework.authentication import BaseAuthentication
from rest_framework.exceptions import APIException, ValidationError
from rest_framework.generics import get_object_or_404
from rest_framework.pagination import PageNumberPagination
from rest_framework.permissions import BasePermission, IsAuthenticated
from rest_framework.response import Response
from structlog import get_logger

from .authentication import JWTAuthentication
from .middleware.signature_middleware import require_signature
from .models import Job, JobCreationDisabledError, JobFeedback
from .schemas import MuliVolumeAllowedVolume

logger = get_logger(__name__)


class SmartSchemaField(SchemaField):
    def get_initial(self, *args, **kwargs):
        value = super().get_initial(*args, **kwargs)
        if value is None and getattr(self.schema, "__origin__", None) is list:
            return []
        return value


class Conflict(APIException):
    status_code = status.HTTP_409_CONFLICT
    default_detail = "A conflict occurred."
    default_code = "conflict"


class DefaultModelPagination(PageNumberPagination):
    page_size = 10
    page_size_query_param = "page_size"
    max_page_size = 256


class JobSerializer(serializers.HyperlinkedModelSerializer):
    class Meta:
        model = Job
        fields = (
            "uuid",
            "executor_class",
            "created_at",
            "last_update",
            "status",
            "docker_image",
            "args",
            "env",
            "use_gpu",
            "tag",
            "stdout",
            "volumes",
            "uploads",
            "artifacts",
            "artifacts_dir",
            "target_validator_hotkey",
            "on_trusted_miner",
            "upload_results",
<<<<<<< HEAD
            "streaming_client_cert",
            "streaming_server_cert",
            "streaming_server_address",
            "streaming_server_port",
=======
            "download_time_limit",
            "execution_time_limit",
            "upload_time_limit",
>>>>>>> 2fbb246c
        )
        read_only_fields = ("created_at",)

    def to_internal_value(self, data: dict):
        obj = super().to_internal_value(data)
        try:
            obj["streaming_client_cert"] = data["streaming_details"]["public_key"]
            assert isinstance(obj["streaming_client_cert"], str)
        except (KeyError, TypeError, AssertionError):
            obj["streaming_client_cert"] = ""
        return obj

    uploads = SmartSchemaField(schema=list[SingleFileUpload], required=False)
    volumes = SmartSchemaField(schema=list[MuliVolumeAllowedVolume], required=False)

    status = serializers.SerializerMethodField()
    last_update = serializers.SerializerMethodField()
    stdout = serializers.SerializerMethodField()

    def get_status(self, obj):
        return obj.status.get_status_display()

    def get_stdout(self, obj):
        meta = obj.status.meta
        if meta and meta.miner_response:
            return meta.miner_response.docker_process_stdout
        return ""

    def get_last_update(self, obj):
        return obj.status.created_at


class DockerJobSerializer(JobSerializer):
    class Meta:
        model = Job
        fields = JobSerializer.Meta.fields
        read_only_fields = tuple(
            set(JobSerializer.Meta.fields)
            - {
                "docker_image",
                "executor_class",
                "args",
                "env",
                "use_gpu",
                "tag",
                "volumes",
                "uploads",
                "target_validator_hotkey",
                "artifacts_dir",
                "on_trusted_miner",
                "download_time_limit",
                "execution_time_limit",
                "upload_time_limit",
            }
        )


class JobFeedbackSerializer(serializers.ModelSerializer):
    result_correctness = serializers.FloatField(min_value=0, max_value=1)
    expected_duration = serializers.FloatField(min_value=0, required=False)

    class Meta:
        model = JobFeedback
        fields = ["result_correctness", "expected_duration"]


class RequestHasHotkey(BasePermission):
    def has_permission(self, request, view) -> bool:
        return hasattr(request, "hotkey")


class BaseCreateJobViewSet(mixins.CreateModelMixin, viewsets.GenericViewSet):
    queryset = Job.objects.with_statuses()
    permission_classes = (IsAuthenticated | RequestHasHotkey,)

    def get_authenticators(self) -> list[BaseAuthentication]:
        return super().get_authenticators() + [JWTAuthentication()]

    def perform_create(self, serializer):
        try:
            fields = {"hotkey": self.request.hotkey}
        except AttributeError:
            fields = {"user": self.request.user}
        try:
            serializer.save(**fields, signature=self.request.signature)
        except JobCreationDisabledError as exc:
            raise ValidationError("Job creation is disabled at this moment") from exc
        except ObjectDoesNotExist as exc:
            model_name = exc.__class__.__qualname__.partition(".")[0]
            raise ValidationError(f"Could not select {model_name}")


class NonValidatingMultipleChoiceField(fields.MultipleChoiceField):
    def validate(self, value):
        pass


class NonValidatingMultipleChoiceFilter(django_filters.MultipleChoiceFilter):
    field_class = NonValidatingMultipleChoiceField


class JobViewSetFilter(django_filters.FilterSet):
    uuid = NonValidatingMultipleChoiceFilter(field_name="uuid")

    class Meta:
        model = Job
        fields = ["tag", "uuid"]


class JobViewSet(mixins.RetrieveModelMixin, mixins.ListModelMixin, viewsets.GenericViewSet):
    queryset = Job.objects.with_statuses()
    serializer_class = JobSerializer
    permission_classes = (IsAuthenticated | RequestHasHotkey,)
    pagination_class = DefaultModelPagination
    filter_backends = (DjangoFilterBackend,)
    filterset_class = JobViewSetFilter

    def get_authenticators(self) -> list[BaseAuthentication]:
        authenticators = super().get_authenticators()
        if self.detail:
            authenticators.append(JWTAuthentication())
        return authenticators

    def get_queryset(self) -> QuerySet:
        if hasattr(self.request, "hotkey"):  # noqa: SIM108
            params = {"hotkey": self.request.hotkey}
        else:
            params = {"user": self.request.user}
        return self.queryset.filter(**params)


class DockerJobViewset(BaseCreateJobViewSet):
    serializer_class = DockerJobSerializer


# should fetch job and mark it as cheated
class CheatedJobViewSet(mixins.CreateModelMixin, viewsets.GenericViewSet):
    def create(self, request, *args, **kwargs):
        job_uuid = json.loads(request.body).get("job_uuid")
        try:
            job = Job.objects.get(uuid=job_uuid)
            updated = Job.objects.filter(uuid=job_uuid, cheated=False).update(cheated=True)
            if updated:
                job.report_cheated(request.signature)
                return Response(status=status.HTTP_200_OK, data={"message": "Job reported as cheated"})
            return Response(status=status.HTTP_200_OK, data={"message": "Job already marked as cheated"})
        except Job.DoesNotExist:
            return Response(status=status.HTTP_404_NOT_FOUND)


class JobFeedbackViewSet(mixins.CreateModelMixin, mixins.RetrieveModelMixin, viewsets.GenericViewSet):
    serializer_class = JobFeedbackSerializer
    permission_classes = (IsAuthenticated,)

    def get_queryset(self):
        job_uuid = self.kwargs["job_uuid"]
        return JobFeedback.objects.filter(
            job__uuid=job_uuid,
            job__user=self.request.user,
            user=self.request.user,
        )

    def get_object(self):
        return self.get_queryset().get()

    def get_parent_job(self):
        job_uuid = self.kwargs.get("job_uuid")
        return get_object_or_404(Job, uuid=job_uuid, user=self.request.user)

    def perform_create(self, serializer):
        require_signature(self.request)
        job = self.get_parent_job()
        if JobFeedback.objects.filter(job=job, user=self.request.user).exists():
            raise Conflict("Feedback already exists")

        serializer.save(
            job=job,
            user=self.request.user,
            signature=self.request.signature,
        )

    def get(self, request, *args, **kwargs):
        return self.retrieve(request, *args, **kwargs)

    def put(self, request, *args, **kwargs):
        return self.create(request, *args, **kwargs)


router = routers.SimpleRouter()
router.register(r"jobs", JobViewSet)
router.register(r"job-docker", DockerJobViewset, basename="job_docker")
router.register(r"jobs/(?P<job_uuid>[^/.]+)/feedback", JobFeedbackViewSet, basename="job_feedback")
router.register(r"cheated-job", CheatedJobViewSet, basename="cheated_job")<|MERGE_RESOLUTION|>--- conflicted
+++ resolved
@@ -66,16 +66,13 @@
             "target_validator_hotkey",
             "on_trusted_miner",
             "upload_results",
-<<<<<<< HEAD
+            "download_time_limit",
+            "execution_time_limit",
+            "upload_time_limit",
             "streaming_client_cert",
             "streaming_server_cert",
             "streaming_server_address",
             "streaming_server_port",
-=======
-            "download_time_limit",
-            "execution_time_limit",
-            "upload_time_limit",
->>>>>>> 2fbb246c
         )
         read_only_fields = ("created_at",)
 
