--- conflicted
+++ resolved
@@ -28,10 +28,6 @@
 from django_pydantic_field import SchemaField
 from structlog import get_logger
 from structlog.contextvars import bound_contextvars
-<<<<<<< HEAD
-from tenacity import retry, retry_if_exception_type, wait_fixed
-=======
->>>>>>> 5b2162fd
 
 from .schemas import (
     MuliVolumeAllowedVolume,
@@ -255,69 +251,6 @@
         statuses = self.statuses_ordered
         return statuses[-1].created_at - statuses[0].created_at
 
-<<<<<<< HEAD
-    def as_job_request(self) -> OrganicJobRequest:
-        if safe_config.JOB_REQUEST_VERSION == 0:
-            if self.uploads or self.volumes:
-                raise ValueError("upload and volumes are not supported in version 0 of job protocol")
-            return V0JobRequest(
-                uuid=str(self.uuid),
-                miner_hotkey=self.miner.ss58_address,
-                executor_class=self.executor_class,
-                docker_image=self.docker_image,
-                args=self.args,
-                env=self.env,
-                use_gpu=self.use_gpu,
-                input_url="",
-                output_url="",
-            )
-        else:
-            if self.volumes:
-                volume = MultiVolume(volumes=self.volumes)
-            else:
-                volume = None
-            if self.uploads:
-                output_upload = MultiUpload(
-                    uploads=self.uploads,
-                    system_output=None,
-                )
-            else:
-                output_upload = None
-            if self.signature is not None:
-                assert self.miner is None
-
-                signature = Signature.model_validate(self.signature)
-
-                return V2JobRequest(
-                    uuid=str(self.uuid),
-                    executor_class=self.executor_class,
-                    docker_image=self.docker_image,
-                    args=self.args,
-                    env=self.env,
-                    use_gpu=self.use_gpu,
-                    volume=volume,
-                    output_upload=output_upload,
-                    signature=signature,
-                    artifacts_dir=self.artifacts_dir or None,
-                    on_trusted_miner=self.on_trusted_miner,
-                    download_time_limit=self.download_time_limit,
-                    execution_time_limit=self.execution_time_limit,
-                    upload_time_limit=self.upload_time_limit,
-                )
-            else:
-                assert self.miner is not None
-                return V1JobRequest(
-                    uuid=str(self.uuid),
-                    miner_hotkey=self.miner.ss58_address,
-                    executor_class=self.executor_class,
-                    docker_image=self.docker_image,
-                    args=self.args,
-                    env=self.env,
-                    use_gpu=self.use_gpu,
-                    volume=volume,
-                    output_upload=output_upload,
-                )
-=======
     def as_job_request(self) -> V2JobRequest:
         volume = MultiVolume(volumes=self.volumes) if self.volumes else None
         output_upload = MultiUpload(uploads=self.uploads, system_output=None) if self.uploads else None
@@ -334,8 +267,10 @@
             signature=signature,
             artifacts_dir=self.artifacts_dir or None,
             on_trusted_miner=self.on_trusted_miner,
+            download_time_limit=self.download_time_limit,
+            execution_time_limit=self.execution_time_limit,
+            upload_time_limit=self.upload_time_limit,
         )
->>>>>>> 5b2162fd
 
     def send_to_validator(self, payload: dict) -> None:
         channels_names = Channel.objects.filter(validator=self.validator).values_list("name", flat=True)
@@ -345,23 +280,6 @@
         for channel_name in channels_names:
             send(channel_name, payload)
 
-<<<<<<< HEAD
-    @retry(
-        wait=wait_fixed(3),
-        retry=retry_if_exception_type(JobNotFinishedError),
-        reraise=True,
-    )
-    def wait_completed(self: str, on_check: Callable = lambda job: None) -> "JobStatus.Status":
-        job = self.__class__.objects.prefetch_related("statuses").get(uuid=self.uuid)
-        on_check(job)
-        if job.is_completed():
-            return job.status
-
-        log.debug("Still waiting for results from job %s", self.uuid)
-        raise JobNotFinishedError
-
-=======
->>>>>>> 5b2162fd
 
 class JobStatus(ExportModelOperationsMixin("job_status"), models.Model):
     class Status(models.IntegerChoices):
