from datetime import timedelta
from math import ceil
from operator import attrgetter
from uuid import uuid4

from asgiref.sync import async_to_sync
from channels.layers import get_channel_layer
from compute_horde.executor_class import DEFAULT_EXECUTOR_CLASS
from compute_horde.fv_protocol.facilitator_requests import (
    V0JobCheated,
    V2JobRequest,
)
from compute_horde.fv_protocol.validator_requests import JobStatusMetadata
from compute_horde_core.output_upload import (
    MultiUpload,
    SingleFileUpload,
)
<<<<<<< HEAD
from compute_horde_core.streaming import StreamingDetails
=======
from compute_horde_core.signature import Signature
>>>>>>> 2fbb246c
from compute_horde_core.volume import MultiVolume
from django.conf import settings
from django.contrib.postgres.fields import ArrayField
from django.core.exceptions import ValidationError
from django.db import models, transaction
from django.db.models import CheckConstraint, Max, Prefetch, Q, QuerySet, UniqueConstraint
from django.urls import reverse
from django.utils.timezone import now
from django_prometheus.models import ExportModelOperationsMixin
from django_pydantic_field import SchemaField
from structlog import get_logger
from structlog.contextvars import bound_contextvars

from .schemas import (
    MuliVolumeAllowedVolume,
)

log = get_logger(__name__)


class MutuallyExclusiveFieldsError(ValidationError):
    pass


class JobNotFinishedError(Exception):
    pass


class JobCreationDisabledError(Exception):
    pass


class AbstractNodeQuerySet(models.QuerySet):
    def with_last_job_time(self) -> QuerySet:
        return self.annotate(last_job_time=Max("jobs__created_at"))


class AbstractNode(models.Model):
    ss58_address = models.CharField(max_length=48, unique=True)
    is_active = models.BooleanField()

    objects = AbstractNodeQuerySet.as_manager()

    class Meta:
        abstract = True
        constraints = [
            UniqueConstraint(fields=["ss58_address"], name="unique_%(class)s_ss58_address"),
        ]

    def __str__(self) -> str:
        return self.ss58_address


class Validator(AbstractNode):
    version = models.CharField(max_length=255, blank=True, default="")
    runner_version = models.CharField(max_length=255, blank=True, default="")


class Miner(AbstractNode):
    pass


class MinerVersion(models.Model):
    miner = models.ForeignKey(Miner, on_delete=models.CASCADE, related_name="versions")
    version = models.CharField(max_length=255, blank=True, default="")
    runner_version = models.CharField(max_length=255, blank=True, default="")
    created_at = models.DateTimeField(auto_now_add=True)

    class Meta:
        indexes = [
            models.Index(fields=["created_at"]),
        ]


class Channel(models.Model):
    """
    This is a simple model to remember Validator-channel association.

    When new WS connection is established, new instance of this class is instantiated,
    thus we always know which channel(s) belong to which validator. When validator
    disconnects from WS, this instance is deleted as well.

    This is a more straightforward approach than using Django Channels groups which
    don't have a built-in method to get all channels within a group.
    """

    name = models.CharField(max_length=255)
    validator = models.ForeignKey(Validator, on_delete=models.CASCADE, related_name="channels")
    last_heartbeat = models.DateTimeField(default=now)

    class Meta:
        constraints = [
            UniqueConstraint(fields=["name"], name="unique_channel_name"),
        ]

    def __str__(self) -> str:
        return self.name


class JobQuerySet(models.QuerySet):
    def with_statuses(self) -> QuerySet:
        return self.prefetch_related(Prefetch("statuses", queryset=JobStatus.objects.order_by("created_at")))


class Job(ExportModelOperationsMixin("job"), models.Model):
    uuid = models.UUIDField(primary_key=True, editable=False, blank=True)
    user = models.ForeignKey("auth.User", on_delete=models.PROTECT, blank=True, null=True, related_name="jobs")
    hotkey = models.CharField(blank=True, help_text="hotkey of job sender if hotkey authentication was used")
    validator = models.ForeignKey(Validator, blank=True, on_delete=models.PROTECT, related_name="jobs")
    signature = models.JSONField()
    created_at = models.DateTimeField(default=now)
    cheated = models.BooleanField(default=False)
    download_time_limit = models.IntegerField()
    execution_time_limit = models.IntegerField()
    upload_time_limit = models.IntegerField()

    executor_class = models.CharField(
        max_length=255, default=DEFAULT_EXECUTOR_CLASS, help_text="executor hardware class"
    )
    docker_image = models.CharField(max_length=255, blank=True, help_text="docker image for job execution")

    args = ArrayField(
        models.TextField(),
        default=list,
        null=True,
        blank=True,
        help_text="arguments passed to the script or docker image",
    )
    env = models.JSONField(blank=True, default=dict, help_text="environment variables for the job")
    use_gpu = models.BooleanField(default=False, help_text="Whether to use GPU for the job")
    target_validator_hotkey = models.TextField(help_text="target validator")
    volumes = SchemaField(schema=list[MuliVolumeAllowedVolume], blank=True, default=list)
    uploads = SchemaField(schema=list[SingleFileUpload], blank=True, default=list)
    artifacts_dir = models.CharField(max_length=255, blank=True, help_text="image mount directory for artifacts")
    artifacts = models.JSONField(blank=True, default=dict)
    on_trusted_miner = models.BooleanField(default=False)
    upload_results = models.JSONField(blank=True, default=dict)

    tag = models.CharField(max_length=255, blank=True, default="", help_text="may be used to group jobs")

    streaming_client_cert = models.TextField(blank=True, default="")
    streaming_server_cert = models.TextField(blank=True, default="")
    streaming_server_address = models.TextField(blank=True, default="")
    streaming_server_port = models.IntegerField(blank=True, default=0)

    objects = JobQuerySet.as_manager()

    class Meta:
        constraints = [
            CheckConstraint(
                check=Q(user__isnull=True) & ~Q(hotkey="") | Q(user__isnull=False) & Q(hotkey=""),
                name="user_or_hotkey",
            ),
        ]
        indexes = [
            models.Index(fields=["validator", "-created_at"], name="idx_job_validator_created_at"),
            models.Index(fields=["hotkey"], name="idx_job_hotkey"),
        ]

    @property
    def filename(self) -> str:
        assert self.uuid
        return f"{self.uuid}.zip"

    def save(self, *args, **kwargs) -> None:
        is_new = self.pk is None

        self.uuid = self.uuid or uuid4()

        # if there is no validator selected -> we need a transaction for locking
        # active validators during selection process
        with transaction.atomic(), bound_contextvars(job=self):
            self.validator = getattr(self, "validator", None) or self.select_validator()
            super().save(*args, **kwargs)
            if is_new:
                job_request = self.as_job_request().model_dump()
                self.send_to_validator(job_request)
                JobStatus.objects.create(job=self, status=JobStatus.Status.SENT)

    def report_cheated(self, signature: Signature) -> None:
        """
        Notify validator of cheated job.
        """
        payload = V0JobCheated(job_uuid=str(self.uuid), signature=signature).model_dump()
        log.debug("sending cheated report", payload=payload)
        self.send_to_validator(payload)

    def select_validator(self) -> Validator:
        """
        Select a validator for the job.

        Currently the one with least recent job request is selected.
        This method is expected to be run within a transaction.
        """

        # select validators which are currently connected via WS
        validator_ids: set[int] = set(
            Channel.objects.filter(last_heartbeat__gte=now() - timedelta(minutes=3)).values_list(
                "validator_id", flat=True
            )
        )
        log.debug("connected validators", validator_ids=validator_ids)

        if self.signature is None:
            raise ValueError("Request must be signed when target_validator_hotkey is set")
        validator = Validator.objects.filter(ss58_address=self.target_validator_hotkey).first()
        if validator and validator.id in validator_ids:
            log.debug("selected (targeted) validator", validator=validator)
            return validator
        raise Validator.DoesNotExist

    @property
    def sender(self) -> str:
        return self.hotkey or self.user.username

    def __str__(self) -> str:
        return f"Job {self.pk} by {self.sender}"

    def get_absolute_url(self) -> str:
        return reverse("job/detail", kwargs={"pk": self.pk})

    @property
    def statuses_ordered(self) -> list["JobStatus"]:
        # sort in python to reuse the prefetch cache
        return sorted(self.statuses.all(), key=attrgetter("created_at"))

    @property
    def status(self) -> "JobStatus":
        return self.statuses_ordered[-1]

    def is_completed(self) -> bool:
        # TODO: TIMEOUTS - Status updates from validator should include a timeout until next update. Job is failed if timeout is reached.
        return self.status.status in JobStatus.FINAL_STATUS_VALUES

    @property
    def elapsed(self) -> timedelta:
        """Time between first and last statuses."""
        statuses = self.statuses_ordered
        return statuses[-1].created_at - statuses[0].created_at

    def as_job_request(self) -> V2JobRequest:
        volume = MultiVolume(volumes=self.volumes) if self.volumes else None
        output_upload = MultiUpload(uploads=self.uploads, system_output=None) if self.uploads else None
        signature = Signature.model_validate(self.signature)
        return V2JobRequest(
            uuid=str(self.uuid),
            executor_class=self.executor_class,
            docker_image=self.docker_image,
            args=self.args,
            env=self.env,
            use_gpu=self.use_gpu,
            volume=volume,
            output_upload=output_upload,
            signature=signature,
            artifacts_dir=self.artifacts_dir or None,
            on_trusted_miner=self.on_trusted_miner,
<<<<<<< HEAD
            streaming_details=StreamingDetails(public_key=self.streaming_client_cert)
            if self.streaming_client_cert
            else None,
=======
            download_time_limit=self.download_time_limit,
            execution_time_limit=self.execution_time_limit,
            upload_time_limit=self.upload_time_limit,
>>>>>>> 2fbb246c
        )

    def send_to_validator(self, payload: dict) -> None:
        channels_names = Channel.objects.filter(validator=self.validator).values_list("name", flat=True)
        log.debug("sending job to validator", job=self, validator=self.validator, channels_names=channels_names)
        channel_layer = get_channel_layer()
        send = async_to_sync(channel_layer.send)
        for channel_name in channels_names:
            send(channel_name, payload)


class JobStatus(ExportModelOperationsMixin("job_status"), models.Model):
    class Status(models.IntegerChoices):
        # These correspond to JobStatusUpdate.Status
        FAILED = -2
        REJECTED = -1
        SENT = 0
<<<<<<< HEAD
        ACCEPTED = 1
        COMPLETED = 2
        STREAMING_READY = 3
=======
        RECEIVED = 1
        ACCEPTED = 2
        EXECUTOR_READY = 3
        VOLUMES_READY = 4
        EXECUTION_DONE = 5
        COMPLETED = 6
>>>>>>> 2fbb246c

    FINAL_STATUS_VALUES = (
        Status.COMPLETED,
        Status.REJECTED,
        Status.FAILED,
    )

    job = models.ForeignKey(Job, on_delete=models.CASCADE, related_name="statuses")
    status = models.SmallIntegerField(choices=Status.choices)
    metadata = models.JSONField(blank=True, default=dict)
    created_at = models.DateTimeField(default=now)

    class Meta:
        verbose_name_plural = "Job statuses"
        constraints = [
            UniqueConstraint(fields=["job", "status"], name="unique_job_status"),
        ]

    def __str__(self) -> str:
        return self.get_status_display()

    @property
    def meta(self) -> JobStatusMetadata | None:
        if self.metadata:
            return JobStatusMetadata.model_validate(self.metadata)


class JobFeedback(models.Model):
    """
    Represents end user feedback for a job.
    """

    job = models.OneToOneField(Job, on_delete=models.CASCADE, related_name="feedback")
    user = models.ForeignKey("auth.User", on_delete=models.PROTECT, related_name="feedback")
    created_at = models.DateTimeField(default=now)

    result_correctness = models.FloatField(default=1, help_text="<0-1> where 1 means 100% correct")
    expected_duration = models.FloatField(blank=True, null=True, help_text="Expected duration of the job in seconds")
    signature = models.JSONField(blank=True, null=True)

    def __str__(self) -> str:
        return f"Feedback for job {self.job.uuid} by {self.user.username}"


class Subnet(models.Model):
    name = models.CharField(max_length=255)
    uid = models.PositiveSmallIntegerField()

    class Meta:
        constraints = [
            UniqueConstraint(fields=["name"], name="unique_subnet_name"),
            UniqueConstraint(fields=["uid"], name="unique_subnet_uid"),
        ]

    def __str__(self) -> str:
        return f"{self.name} (SN{self.uid})"


class GPU(models.Model):
    name = models.CharField(max_length=255, unique=True)
    capacity = models.PositiveIntegerField(default=0, help_text="in GB")
    memory_type = models.CharField(max_length=255, default="")
    bus_width = models.PositiveIntegerField(default=0, help_text="in bits")
    core_clock = models.PositiveIntegerField(default=0, help_text="in MHz")
    memory_clock = models.PositiveIntegerField(default=0, help_text="in MHz")
    fp16 = models.FloatField(default=0, help_text="in TFLOPS")
    fp32 = models.FloatField(default=0, help_text="in TFLOPS")
    fp64 = models.FloatField(default=0, help_text="in TFLOPS")

    created_at = models.DateTimeField(default=now)

    def __str__(self) -> str:
        return self.name

    def get_verbose_name(self) -> str:
        memory_gb = ceil(self.capacity / 1024)
        return f"{self.name} {memory_gb}GB"


class GpuCount(models.Model):
    subnet = models.ForeignKey(Subnet, on_delete=models.CASCADE, related_name="gpu_counts")
    gpu = models.ForeignKey(GPU, on_delete=models.CASCADE, related_name="counts")
    count = models.PositiveIntegerField()
    measured_at = models.DateTimeField(blank=True, default=now)

    class Meta:
        constraints = [
            UniqueConstraint(fields=["subnet", "gpu", "measured_at"], name="unique_gpu_count"),
        ]

    def __str__(self) -> str:
        return f"{self.count}x {self.gpu.name}"


class HardwareState(models.Model):
    subnet = models.ForeignKey(Subnet, on_delete=models.CASCADE, related_name="hardware_states")
    state = models.JSONField()
    measured_at = models.DateTimeField(default=now)

    def __str__(self) -> str:
        return f"{self.measured_at}"


class OtherSpecs(models.Model):
    # other specs
    os = models.CharField(max_length=255, blank=True, null=True, default="")
    virtualization = models.CharField(max_length=255, blank=True, null=True, default="")
    total_ram = models.PositiveIntegerField(default=0, blank=True, null=True, help_text="in GB")
    total_hdd = models.PositiveIntegerField(default=0, blank=True, null=True, help_text="in GB")
    asn = models.PositiveIntegerField(default=0, blank=True, null=True)

    class Meta:
        constraints = [
            UniqueConstraint(
                fields=["os", "virtualization", "total_ram", "total_hdd", "asn"], name="unique_other_specs"
            ),
        ]


class CpuSpecs(models.Model):
    # cpu specs
    cpu_model = models.CharField(max_length=255, default="")
    cpu_count = models.PositiveIntegerField(default=0)

    class Meta:
        constraints = [
            UniqueConstraint(fields=["cpu_model", "cpu_count"], name="unique_cpu_specs"),
        ]


class RawSpecsData(models.Model):
    data = models.JSONField()
    created_at = models.DateTimeField(default=now)

    class Meta:
        constraints = [
            UniqueConstraint(fields=["data"], name="unique_raw_specs_data"),
        ]
        indexes = [
            models.Index(fields=["data"], name="idx_raw_spec_data"),
        ]


class ExecutorSpecsSnapshot(ExportModelOperationsMixin("executor_specs_snapshot"), models.Model):
    batch_id = models.UUIDField(default=None, null=True, blank=True, help_text="job batch id")
    miner = models.ForeignKey(Miner, on_delete=models.CASCADE)
    validator = models.ForeignKey(Validator, on_delete=models.CASCADE)
    measured_at = models.DateTimeField(default=now)

    raw_specs = models.ForeignKey(RawSpecsData, on_delete=models.CASCADE, related_name="raw_specs_data")

    def __str__(self) -> str:
        return (
            f"raw spec for miner: {self.miner.ss58_address}, batch_id {self.batch_id} measured_at: {self.measured_at}"
        )


class ParsedSpecsData(models.Model):
    id = models.OneToOneField(RawSpecsData, primary_key=True, on_delete=models.CASCADE)
    cpu_specs = models.ForeignKey(CpuSpecs, on_delete=models.PROTECT, related_name="cpu_specs")
    other_specs = models.ForeignKey(OtherSpecs, on_delete=models.PROTECT, related_name="other_specs")


class GpuSpecs(ExportModelOperationsMixin("gpu_specs"), models.Model):
    parsed_specs = models.ForeignKey(ParsedSpecsData, on_delete=models.CASCADE, related_name="specs")

    gpu_model = models.ForeignKey(GPU, default=0, on_delete=models.CASCADE)
    gpu_count = models.PositiveIntegerField(default=0)

    capacity = models.PositiveIntegerField(default=0, help_text="in MB")
    cuda = models.CharField(max_length=255, default="", help_text="version")
    driver = models.CharField(max_length=255, default="", help_text="version")
    graphics_speed = models.PositiveIntegerField(default=0, help_text="in MHz")
    memory_speed = models.PositiveIntegerField(default=0, help_text="in MHz")
    power_limit = models.FloatField(default=0, help_text="in MHz")
    uuid = models.CharField(max_length=255, blank=True, null=True, default="")
    serial = models.CharField(max_length=255, blank=True, null=True, default="")

    class Meta:
        constraints = [
            UniqueConstraint(
                fields=[
                    "parsed_specs",
                    "gpu_model",
                    "gpu_count",
                    "capacity",
                    "cuda",
                    "driver",
                    "graphics_speed",
                    "memory_speed",
                    "power_limit",
                    "uuid",
                    "serial",
                ],
                name="unique_gpu_specs",
            ),
        ]


class HotkeyWhitelist(models.Model):
    ss58_address = models.CharField(max_length=255, unique=True)
    user = models.OneToOneField(
        settings.AUTH_USER_MODEL, on_delete=models.CASCADE, blank=True, null=True, related_name="hotkey_user"
    )

    def __str__(self) -> str:
        return self.ss58_address


# TO BE DEPRECATED
class RawSpecsSnapshot(models.Model):
    miner = models.ForeignKey(Miner, on_delete=models.CASCADE, related_name="raw_specs")
    validator = models.ForeignKey(Validator, on_delete=models.CASCADE, related_name="raw_specs")
    state = models.JSONField()
    measured_at = models.DateTimeField(default=now)

    def __str__(self) -> str:
        return f"raw spec for miner: {self.miner.ss58_address} measured_at: {self.measured_at}"

    class Meta:
        constraints = [
            UniqueConstraint(fields=["miner", "measured_at"], name="unique_raw_spec_miner_measured_at"),
        ]
        indexes = [
            models.Index(fields=["miner", "measured_at"], name="idx_raw_spec_miner_measured_at"),
        ]<|MERGE_RESOLUTION|>--- conflicted
+++ resolved
@@ -15,11 +15,8 @@
     MultiUpload,
     SingleFileUpload,
 )
-<<<<<<< HEAD
 from compute_horde_core.streaming import StreamingDetails
-=======
 from compute_horde_core.signature import Signature
->>>>>>> 2fbb246c
 from compute_horde_core.volume import MultiVolume
 from django.conf import settings
 from django.contrib.postgres.fields import ArrayField
@@ -276,15 +273,12 @@
             signature=signature,
             artifacts_dir=self.artifacts_dir or None,
             on_trusted_miner=self.on_trusted_miner,
-<<<<<<< HEAD
+            download_time_limit=self.download_time_limit,
+            execution_time_limit=self.execution_time_limit,
+            upload_time_limit=self.upload_time_limit,
             streaming_details=StreamingDetails(public_key=self.streaming_client_cert)
             if self.streaming_client_cert
             else None,
-=======
-            download_time_limit=self.download_time_limit,
-            execution_time_limit=self.execution_time_limit,
-            upload_time_limit=self.upload_time_limit,
->>>>>>> 2fbb246c
         )
 
     def send_to_validator(self, payload: dict) -> None:
@@ -302,18 +296,13 @@
         FAILED = -2
         REJECTED = -1
         SENT = 0
-<<<<<<< HEAD
-        ACCEPTED = 1
-        COMPLETED = 2
-        STREAMING_READY = 3
-=======
         RECEIVED = 1
         ACCEPTED = 2
         EXECUTOR_READY = 3
         VOLUMES_READY = 4
         EXECUTION_DONE = 5
         COMPLETED = 6
->>>>>>> 2fbb246c
+        STREAMING_READY = 7
 
     FINAL_STATUS_VALUES = (
         Status.COMPLETED,
