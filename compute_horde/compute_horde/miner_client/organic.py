import asyncio
import contextlib
import datetime
import enum
import logging
import time
from dataclasses import asdict, dataclass, field
from functools import cached_property

import bittensor
from compute_horde_core.executor_class import ExecutorClass
from compute_horde_core.output_upload import OutputUpload
from compute_horde_core.volume import Volume
from pydantic import TypeAdapter

from compute_horde.base.docker import DockerRunOptionsPreset
from compute_horde.executor_class import EXECUTOR_CLASS
from compute_horde.miner_client.base import (
    AbstractMinerClient,
    ErrorCallback,
    UnsupportedMessageReceived,
)
from compute_horde.protocol_messages import (
    GenericError,
    MinerToValidatorMessage,
    UnauthorizedError,
    V0AcceptJobRequest,
    V0DeclineJobRequest,
    V0ExecutionDoneRequest,
    V0ExecutorFailedRequest,
    V0ExecutorManifestRequest,
    V0ExecutorReadyRequest,
    V0InitialJobRequest,
    V0JobAcceptedReceiptRequest,
    V0JobFailedRequest,
    V0JobFinishedReceiptRequest,
    V0JobFinishedRequest,
    V0JobRequest,
    V0MachineSpecsRequest,
    V0StreamingJobNotReadyRequest,
    V0StreamingJobReadyRequest,
    V0VolumesReadyRequest,
    ValidatorAuthForMiner,
    ValidatorToMinerMessage,
)
from compute_horde.receipts.models import (
    JobAcceptedReceipt,
    JobFinishedReceipt,
    JobStartedReceipt,
)
from compute_horde.receipts.schemas import (
    JobAcceptedReceiptPayload,
    JobFinishedReceiptPayload,
    JobStartedReceiptPayload,
)
from compute_horde.transport import (
    AbstractTransport,
    TransportConnectionError,
    WSTransport,
)
from compute_horde.utils import MachineSpecs, Timer, sign_blob

logger = logging.getLogger(__name__)


class OrganicMinerClient(AbstractMinerClient[MinerToValidatorMessage, ValidatorToMinerMessage]):
    """
    Miner client to run organic job on a miner.
    This client is used by validators to connect to prod miners.
    Others can use this client to connect to their locally running miners to run jobs.

    The usual usage of this miner client is as follows::

        client = OrganicMinerClient(...)
        async with client:
            await client.send_model(V0InitialJobRequest(...))
            msg = await client.miner_ready_or_declining_future
            # handle msg

            await client.send_model(V0JobRequest(...))
            msg = client.miner_finished_or_failed_future
            # handle msg

    Note that the waiting on the response futures should properly be handled with timeouts
    (with ``asyncio.timeout()``, ``asyncio.wait_for()`` etc.).
    """

    def __init__(
        self,
        miner_hotkey: str,
        miner_address: str,
        miner_port: int,
        job_uuid: str,
        my_keypair: bittensor.Keypair,
        transport: AbstractTransport | None = None,
    ) -> None:
        self.job_uuid = job_uuid

        self.miner_hotkey = miner_hotkey
        self.miner_address = miner_address
        self.miner_port = miner_port
        self.my_keypair = my_keypair

        loop = asyncio.get_running_loop()
        self.miner_manifest = loop.create_future()
        self.online_executor_count = 0

        # for waiting on miner responses
        self.miner_accepting_or_declining_future: asyncio.Future[
            V0AcceptJobRequest | V0DeclineJobRequest
        ] = loop.create_future()
        self.miner_accepting_or_declining_timestamp: int = 0

        self.executor_ready_or_failed_future: asyncio.Future[
            V0ExecutorReadyRequest | V0ExecutorFailedRequest
        ] = loop.create_future()
        self.executor_ready_or_failed_timestamp: int = 0

        self.streaming_job_ready_or_not_future: asyncio.Future[
            V0StreamingJobReadyRequest | V0StreamingJobNotReadyRequest
        ] = loop.create_future()
        self.streaming_job_ready_or_not_timestamp: int = 0

        self.volumes_ready_future: asyncio.Future[V0VolumesReadyRequest | V0JobFailedRequest] = (
            loop.create_future()
        )
        self.volumes_ready_timestamp: int = 0

        self.execution_done_future: asyncio.Future[V0ExecutionDoneRequest | V0JobFailedRequest] = (
            loop.create_future()
        )
        self.execution_done_timestamp: int = 0

        self.miner_finished_or_failed_future: asyncio.Future[
            V0JobFailedRequest | V0JobFinishedRequest
        ] = loop.create_future()
        self.miner_finished_or_failed_timestamp: int = 0

        self.miner_machine_specs: MachineSpecs | None = None

        name = f"{miner_hotkey}({miner_address}:{miner_port})"
        transport = transport or WSTransport(name, self.miner_url())
        super().__init__(name, transport)

    @cached_property
    def my_hotkey(self) -> str:
        return str(self.my_keypair.ss58_address)

    def miner_url(self) -> str:
        return (
            f"ws://{self.miner_address}:{self.miner_port}/v0.1/validator_interface/{self.my_hotkey}"
        )

    def parse_message(self, raw_msg: str | bytes) -> MinerToValidatorMessage:
        return TypeAdapter(MinerToValidatorMessage).validate_json(raw_msg)

    async def notify_generic_error(self, msg: GenericError) -> None:
        """This method is called when miner sends a generic error message"""

    async def notify_unauthorized_error(self, msg: UnauthorizedError) -> None:
        """This method is called when miner refuses the authentication message"""

    async def notify_receipt_failure(self, comment: str) -> None:
        """This method is called when sending receipts to miner fails"""

    async def notify_send_failure(self, msg: str) -> None:
        """This method is called when sending messages to miner fails"""

    async def notify_job_accepted(self, msg: V0AcceptJobRequest) -> None:
        """This method is called when miner sends job accepted message"""

    async def notify_executor_ready(self, msg: V0ExecutorReadyRequest) -> None:
        """This method is called when miner sends executor ready message"""

    async def notify_volumes_ready(self, msg: V0VolumesReadyRequest) -> None:
        """This method is called when miner sends executor ready message"""

    async def notify_execution_done(self, msg: V0ExecutionDoneRequest) -> None:
        """This method is called when miner sends executor ready message"""

    async def handle_manifest_request(self, msg: V0ExecutorManifestRequest) -> None:
        try:
            self.miner_manifest.set_result(msg.manifest)
        except asyncio.InvalidStateError:
            logger.warning(f"Received manifest from {msg} but future was already set")

    async def handle_machine_specs_request(self, msg: V0MachineSpecsRequest) -> None:
        self.miner_machine_specs = msg.specs

    async def handle_message(self, msg: MinerToValidatorMessage) -> None:
        logger.debug(f"Received message: {msg.message_type}")
        if isinstance(msg, GenericError):
            logger.warning(
                f"Received error message from miner {self.miner_name}: {msg.model_dump_json()}"
            )
            await self.notify_generic_error(msg)
            return
        elif isinstance(msg, UnauthorizedError):
            logger.error(f"Unauthorized in {self.miner_name}: {msg.code}, details: {msg.details}")
            await self.notify_unauthorized_error(msg)
            return
        elif isinstance(msg, V0ExecutorManifestRequest):
            await self.handle_manifest_request(msg)
            return

        if (received_job_uuid := getattr(msg, "job_uuid", self.job_uuid)) != self.job_uuid:
            logger.warning(
                f"Received msg from {self.miner_name} for a different job (expected job {self.job_uuid}, got job {received_job_uuid}): {msg}"
            )
            return

        if isinstance(msg, V0AcceptJobRequest | V0DeclineJobRequest):
            try:
                self.miner_accepting_or_declining_future.set_result(msg)
                self.miner_accepting_or_declining_timestamp = int(time.time())
            except asyncio.InvalidStateError:
                logger.warning(f"Received {msg} from {self.miner_name} but future was already set")
        elif isinstance(msg, V0ExecutorReadyRequest | V0ExecutorFailedRequest):
            try:
                self.executor_ready_or_failed_future.set_result(msg)
                self.executor_ready_or_failed_timestamp = int(time.time())
            except asyncio.InvalidStateError:
                logger.warning(f"Received {msg} from {self.miner_name} but future was already set")
        elif isinstance(msg, V0StreamingJobReadyRequest | V0StreamingJobNotReadyRequest):
            try:
                self.streaming_job_ready_or_not_future.set_result(msg)
                self.streaming_job_ready_or_not_timestamp = int(time.time())
            except asyncio.InvalidStateError:
                logger.warning(f"Received {msg} from {self.miner_name} but future was already set")
        elif isinstance(msg, V0VolumesReadyRequest):
            try:
                self.volumes_ready_future.set_result(msg)
                self.volumes_ready_timestamp = int(time.time())
            except asyncio.InvalidStateError:
                logger.warning(f"Received {msg} from {self.miner_name} but future was already set")
        elif isinstance(msg, V0ExecutionDoneRequest):
            try:
                self.execution_done_future.set_result(msg)
                self.execution_done_timestamp = int(time.time())
            except asyncio.InvalidStateError:
                logger.warning(f"Received {msg} from {self.miner_name} but future was already set")
        elif isinstance(msg, V0JobFinishedRequest):
            try:
                self.miner_finished_or_failed_future.set_result(msg)
                self.miner_finished_or_failed_timestamp = int(time.time())
            except asyncio.InvalidStateError:
                logger.warning(f"Received {msg} from {self.miner_name} but future was already set")
        elif isinstance(msg, V0JobFailedRequest):
            # Consider remaining stages as failed.
            try:
                self.volumes_ready_future.set_result(msg)
                self.volumes_ready_timestamp = int(time.time())
            except asyncio.InvalidStateError:
                pass
            try:
                self.execution_done_future.set_result(msg)
                self.execution_done_timestamp = int(time.time())
            except asyncio.InvalidStateError:
                pass
            try:
                self.miner_finished_or_failed_future.set_result(msg)
                self.miner_finished_or_failed_timestamp = int(time.time())
            except asyncio.InvalidStateError:
                pass
        elif isinstance(msg, V0MachineSpecsRequest):
            await self.handle_machine_specs_request(msg)
        else:
            raise UnsupportedMessageReceived(msg)

    def generate_authentication_message(self) -> ValidatorAuthForMiner:
        msg = ValidatorAuthForMiner(
            validator_hotkey=self.my_hotkey,
            miner_hotkey=self.miner_hotkey,
            timestamp=int(time.time()),
            signature="",
        )
        msg.signature = sign_blob(self.my_keypair, msg.blob_for_signing())
        return msg

    def generate_job_started_receipt_message(
        self,
        executor_class: ExecutorClass,
        ttl: int,
    ) -> tuple[JobStartedReceiptPayload, str]:
        receipt_payload = JobStartedReceiptPayload(
            job_uuid=self.job_uuid,
            miner_hotkey=self.miner_hotkey,
            validator_hotkey=self.my_hotkey,
            timestamp=datetime.datetime.now(datetime.UTC),
            executor_class=executor_class,
            is_organic=True,
            ttl=ttl,
        )
        signature = sign_blob(self.my_keypair, receipt_payload.blob_for_signing())
        return receipt_payload, signature

    def generate_job_accepted_receipt_message(
        self,
        accepted_timestamp: float,
        ttl: int,
    ) -> V0JobAcceptedReceiptRequest:
        time_accepted = datetime.datetime.fromtimestamp(accepted_timestamp, datetime.UTC)
        receipt_payload = JobAcceptedReceiptPayload(
            job_uuid=self.job_uuid,
            miner_hotkey=self.miner_hotkey,
            validator_hotkey=self.my_hotkey,
            timestamp=datetime.datetime.now(datetime.UTC),
            time_accepted=time_accepted,
            ttl=ttl,
        )
        return V0JobAcceptedReceiptRequest(
            payload=receipt_payload,
            signature=sign_blob(self.my_keypair, receipt_payload.blob_for_signing()),
        )

    async def send_job_accepted_receipt_message(
        self,
        accepted_timestamp: float,
        ttl: int,
    ) -> None:
        try:
            receipt_message = self.generate_job_accepted_receipt_message(
                accepted_timestamp,
                ttl,
            )
            await self.send_model(receipt_message)
            await JobAcceptedReceipt.from_payload(
                receipt_message.payload,
                validator_signature=receipt_message.signature,
            ).asave()
            logger.debug(f"Sent job accepted receipt for {self.job_uuid}")
        except Exception as e:
            comment = f"Failed to send job accepted receipt to miner {self.miner_name} for job {self.job_uuid}: {e}"
            logger.warning(comment)
            await self.notify_receipt_failure(comment)

    def generate_job_finished_receipt_message(
        self,
        started_timestamp: float,
        time_took_seconds: float,
        score: float,
    ) -> V0JobFinishedReceiptRequest:
        time_started = datetime.datetime.fromtimestamp(started_timestamp, datetime.UTC)
        receipt_payload = JobFinishedReceiptPayload(
            job_uuid=self.job_uuid,
            miner_hotkey=self.miner_hotkey,
            validator_hotkey=self.my_hotkey,
            timestamp=datetime.datetime.now(datetime.UTC),
            time_started=time_started,
            time_took_us=int(time_took_seconds * 1_000_000),
            score_str=f"{score:.6f}",
        )
        return V0JobFinishedReceiptRequest(
            payload=receipt_payload,
            signature=sign_blob(self.my_keypair, receipt_payload.blob_for_signing()),
        )

    async def send_job_finished_receipt_message(
        self,
        started_timestamp: float,
        time_took_seconds: float,
        score: float,
    ) -> None:
        try:
            receipt_message = self.generate_job_finished_receipt_message(
                started_timestamp, time_took_seconds, score
            )
            await self.send_model(receipt_message)
            await JobFinishedReceipt.from_payload(
                receipt_message.payload,
                validator_signature=receipt_message.signature,
            ).asave()
            logger.debug(f"Sent job finished receipt for {self.job_uuid}")
        except Exception as e:
            comment = f"Failed to send job finished receipt to miner {self.miner_name} for job {self.job_uuid}: {e}"
            logger.warning(comment)
            await self.notify_receipt_failure(comment)

    async def send_initial_job_request(
        self,
        job_details: "OrganicJobDetails",
        receipt_payload: JobStartedReceiptPayload,
        receipt_signature: str,
    ) -> None:
        await self.send_model(
            V0InitialJobRequest(
                job_uuid=job_details.job_uuid,
                executor_class=job_details.executor_class,
                docker_image=job_details.docker_image,
                volume=job_details.volume,
                job_started_receipt_payload=receipt_payload,
                job_started_receipt_signature=receipt_signature,
                timeout_seconds=job_details.total_job_timeout,
                executor_timing=V0InitialJobRequest.ExecutorTimingDetails(
                    allowed_leeway=job_details.job_timing.allowed_leeway,
                    download_time_limit=job_details.job_timing.download_time_limit,
                    execution_time_limit=job_details.job_timing.execution_time_limit,
                    upload_time_limit=job_details.job_timing.upload_time_limit,
                )
                if job_details.job_timing is not None
                else None,
            ),
        )

    async def send_model(
        self, model: ValidatorToMinerMessage, error_event_callback: ErrorCallback | None = None
    ) -> None:
        if error_event_callback is None:
            error_event_callback = self.notify_send_failure

        await super().send_model(model, error_event_callback)

    async def connect(self) -> None:
        await super().connect()
        await self.transport.send(self.generate_authentication_message().model_dump_json())


class FailureReason(enum.Enum):
    MINER_CONNECTION_FAILED = enum.auto()
    INITIAL_RESPONSE_TIMED_OUT = enum.auto()
    EXECUTOR_READINESS_RESPONSE_TIMED_OUT = enum.auto()
    VOLUMES_TIMED_OUT = enum.auto()
    VOLUMES_FAILED = enum.auto()
    EXECUTION_TIMED_OUT = enum.auto()
    EXECUTION_FAILED = enum.auto()
    FINAL_RESPONSE_TIMED_OUT = enum.auto()
    JOB_DECLINED = enum.auto()
    EXECUTOR_FAILED = enum.auto()
    STREAMING_JOB_READY_TIMED_OUT = enum.auto()
    JOB_FAILED = enum.auto()


class OrganicJobError(Exception):
    def __init__(self, reason: FailureReason, received: MinerToValidatorMessage | None = None):
        self.reason = reason
        self.received = received

    def __str__(self):
        s = f"Organic job failed, {self.reason=}"
        if self.received:
            s += f", received: {self.received_str()}"
        return s

    def __repr__(self):
        return f"{type(self).__name__}: {str(self)}"

    def received_str(self) -> str:
        if not self.received:
            return ""
        return self.received.model_dump_json()


@dataclass
class OrganicJobDetails:
    @dataclass
    class TimingDetails:
        allowed_leeway: int
        download_time_limit: int
        execution_time_limit: int
        upload_time_limit: int

        @property
        def total(self):
            return sum(asdict(self).values())

    job_uuid: str
    executor_class: ExecutorClass
    docker_image: str
    job_timing: TimingDetails | None = None
    docker_run_options_preset: DockerRunOptionsPreset = "nvidia_all"
    docker_run_cmd: list[str] = field(default_factory=list)
    total_job_timeout: int = 300  # Deprecated, use job_timing instead.
    volume: Volume | None = None
    output: OutputUpload | None = None
    artifacts_dir: str | None = None


async def execute_organic_job_on_miner(
    client: OrganicMinerClient,
    job_details: OrganicJobDetails,
<<<<<<< HEAD
    reservation_time_limit: int,
    executor_startup_time_limit: int,
) -> tuple[str, str, dict[str, str]]:  # stdout, stderr, artifacts
=======
    initial_response_timeout: int = 3,
    executor_ready_timeout: int = 300,
) -> tuple[str, str, dict[str, str], dict[str, str]]:  # stdout, stderr, artifacts, upload_results
>>>>>>> d88e0da3
    """
    Run an organic job. This is a simpler way to use OrganicMinerClient.

    :param client: the organic miner client
    :param job_details: details specific to the job that needs to be run
<<<<<<< HEAD
    :param reservation_time_limit: time for the miner to report reservation success (or decline the job)
    :param executor_startup_time_limit: time for executor to perform startup checks
    :return: standard out, standard error of the job container and artifacts
=======
    :param initial_response_timeout: timeout for waiting for job acceptance/rejection
    :param executor_ready_timeout: timeout for waiting for executor readiness
    :return: standard out, standard error of the job container, artifacts and a dictionary mapping file names to HTTP upload responses
>>>>>>> d88e0da3
    """
    assert client.job_uuid == job_details.job_uuid

    timer = Timer()  # Only used for measurement, not used for timeouts.

    executor_spinup_time_limit = EXECUTOR_CLASS[job_details.executor_class].spin_up_time
    readiness_time_limit = executor_spinup_time_limit + executor_startup_time_limit

    # Note: If this is empty, we're in single-timeout mode.
    executor_timing = job_details.job_timing

    async with contextlib.AsyncExitStack() as exit_stack:
        try:
            await exit_stack.enter_async_context(client)
        except TransportConnectionError as exc:
            raise OrganicJobError(FailureReason.MINER_CONNECTION_FAILED) from exc

        ## STAGE: reservation
        # Miner should reserve an executor and respond with accept/reject quickly.
        # The receipt should only be good enough for the reservation time.
        # Miner will receive a "job accepted" receipt with a longer TTL as soon as we get a reservation.
        receipt_payload, receipt_signature = client.generate_job_started_receipt_message(
            executor_class=job_details.executor_class,
            ttl=reservation_time_limit,
        )

        await client.send_initial_job_request(job_details, receipt_payload, receipt_signature)
        logger.debug("Sent initial job request")
        await JobStartedReceipt.from_payload(
            receipt_payload,
            validator_signature=receipt_signature,
        ).asave()

        try:
            try:
                logger.debug(f"Waiting for initial response for {reservation_time_limit:.2f}s")
                initial_response = await asyncio.wait_for(
                    client.miner_accepting_or_declining_future,
                    timeout=reservation_time_limit,
                )
            except TimeoutError as exc:
                raise OrganicJobError(FailureReason.INITIAL_RESPONSE_TIMED_OUT) from exc
            if isinstance(initial_response, V0DeclineJobRequest):
                raise OrganicJobError(FailureReason.JOB_DECLINED, initial_response)

            await client.notify_job_accepted(initial_response)

            ## STAGE: Spinup
            # Validator waits for the executor to start up and report readiness.
            # This includes executor startup checks.
            if executor_timing:
                job_accepted_receipt_ttl = readiness_time_limit + executor_timing.total
            else:
                job_accepted_receipt_ttl = readiness_time_limit + job_details.total_job_timeout
            try:
                await client.send_job_accepted_receipt_message(
                    accepted_timestamp=time.time(),
                    ttl=job_accepted_receipt_ttl,
                )
                executor_readiness_response = await asyncio.wait_for(
                    client.executor_ready_or_failed_future,
                    timeout=readiness_time_limit,
                )
            except TimeoutError as exc:
                raise OrganicJobError(FailureReason.EXECUTOR_READINESS_RESPONSE_TIMED_OUT) from exc
            if isinstance(executor_readiness_response, V0ExecutorFailedRequest):
                raise OrganicJobError(FailureReason.EXECUTOR_FAILED, executor_readiness_response)

            await client.notify_executor_ready(executor_readiness_response)

            if executor_timing is not None:
                # For fine-grained timeouts, the deadline will be extended at the start of each stage.
                logger.debug(f"Starting deadline with {executor_timing.allowed_leeway}s leeway")
                deadline = Timer(executor_timing.allowed_leeway)
            else:
                # For single-timeout mode, the deadline is set once here.
                logger.debug(
                    f"Starting deadline with {job_details.total_job_timeout}s total timeout"
                )
                deadline = Timer(job_details.total_job_timeout)

            await client.send_model(
                V0JobRequest(
                    job_uuid=job_details.job_uuid,
                    executor_class=job_details.executor_class,
                    docker_image=job_details.docker_image,
                    docker_run_options_preset=job_details.docker_run_options_preset,
                    docker_run_cmd=job_details.docker_run_cmd,
                    volume=None,  # Was sent in the initial request
                    output_upload=job_details.output,
                    artifacts_dir=job_details.artifacts_dir,
                )
            )

            ## STAGE: volume download
            try:
                if executor_timing:
                    logger.debug(
                        f"Extending deadline by download_time_limit: +{executor_timing.download_time_limit}s"
                    )
                    deadline.extend_timeout(executor_timing.download_time_limit)
                logger.debug(
                    f"Waiting for volume download (time left: {deadline.time_left():.2f}s)"
                )
                volumes_ready_response = await asyncio.wait_for(
                    client.volumes_ready_future,
                    timeout=deadline.time_left(),
                )
                if isinstance(volumes_ready_response, V0JobFailedRequest):
                    raise OrganicJobError(FailureReason.VOLUMES_FAILED, volumes_ready_response)
                logger.debug(f"Volume download done with {deadline.time_left():.2f}s left")
            except TimeoutError as exc:
                raise OrganicJobError(FailureReason.VOLUMES_TIMED_OUT) from exc
            await client.notify_volumes_ready(volumes_ready_response)

            ## STAGE: execution
            try:
                if executor_timing:
                    logger.debug(
                        f"Extending deadline by execution_time_limit: +{executor_timing.execution_time_limit}s"
                    )
                    deadline.extend_timeout(executor_timing.execution_time_limit)
                logger.debug(f"Waiting for execution (time left: {deadline.time_left():.2f}s)")
                execution_done_response = await asyncio.wait_for(
                    client.execution_done_future,
                    timeout=deadline.time_left(),
                )
                if isinstance(execution_done_response, V0JobFailedRequest):
                    raise OrganicJobError(FailureReason.EXECUTION_FAILED, execution_done_response)
                logger.debug(f"Execution done with {deadline.time_left():.2f}s left")
            except TimeoutError as exc:
                raise OrganicJobError(FailureReason.EXECUTION_TIMED_OUT) from exc
            await client.notify_execution_done(execution_done_response)

            ## STAGE: upload
            try:
                if executor_timing:
                    logger.debug(
                        f"Extending deadline by upload_time_limit: +{executor_timing.upload_time_limit}s"
                    )
                    deadline.extend_timeout(executor_timing.upload_time_limit)
                logger.debug(f"Waiting for upload (time left: {deadline.time_left():.2f}s)")
                final_response = await asyncio.wait_for(
                    client.miner_finished_or_failed_future,
                    timeout=deadline.time_left(),
                )
                if isinstance(final_response, V0JobFailedRequest):
                    raise OrganicJobError(FailureReason.JOB_FAILED, final_response)
                logger.debug(f"Upload done with {deadline.time_left():.2f}s left")

                logger.info(f"Job finished in time with {deadline.time_left():.2f}s left")
                await client.send_job_finished_receipt_message(
                    started_timestamp=timer.start_time.timestamp(),
                    time_took_seconds=timer.passed_time(),
                    score=0,  # no score for organic jobs (at least right now)
                )

                return (
                    final_response.docker_process_stdout,
                    final_response.docker_process_stderr,
                    final_response.artifacts or {},
                    final_response.upload_results or {},
                )
            except TimeoutError as exc:
                raise OrganicJobError(FailureReason.FINAL_RESPONSE_TIMED_OUT) from exc

        except Exception as e:
            logger.warning(f"Job failed with {type(e).__name__}: {e}")
            await client.send_job_finished_receipt_message(
                started_timestamp=timer.start_time.timestamp(),
                time_took_seconds=timer.passed_time(),
                score=0,
            )
            raise

    raise Exception("Organic job flow ended with no result")<|MERGE_RESOLUTION|>--- conflicted
+++ resolved
@@ -478,29 +478,17 @@
 async def execute_organic_job_on_miner(
     client: OrganicMinerClient,
     job_details: OrganicJobDetails,
-<<<<<<< HEAD
     reservation_time_limit: int,
     executor_startup_time_limit: int,
-) -> tuple[str, str, dict[str, str]]:  # stdout, stderr, artifacts
-=======
-    initial_response_timeout: int = 3,
-    executor_ready_timeout: int = 300,
 ) -> tuple[str, str, dict[str, str], dict[str, str]]:  # stdout, stderr, artifacts, upload_results
->>>>>>> d88e0da3
     """
     Run an organic job. This is a simpler way to use OrganicMinerClient.
 
     :param client: the organic miner client
     :param job_details: details specific to the job that needs to be run
-<<<<<<< HEAD
     :param reservation_time_limit: time for the miner to report reservation success (or decline the job)
     :param executor_startup_time_limit: time for executor to perform startup checks
-    :return: standard out, standard error of the job container and artifacts
-=======
-    :param initial_response_timeout: timeout for waiting for job acceptance/rejection
-    :param executor_ready_timeout: timeout for waiting for executor readiness
     :return: standard out, standard error of the job container, artifacts and a dictionary mapping file names to HTTP upload responses
->>>>>>> d88e0da3
     """
     assert client.job_uuid == job_details.job_uuid
 
