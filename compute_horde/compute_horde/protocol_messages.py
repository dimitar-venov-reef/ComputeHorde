--- conflicted
+++ resolved
@@ -187,18 +187,8 @@
 
 # executor -> miner.ec -> miner.vc -> validator
 class V0JobFailedRequest(BaseModel):
-<<<<<<< HEAD
     # TODO(post error propagation): make message, stage and failure reason non-optional
     # TODO(post error propagation): remove aliases after all participants are updated
-=======
-    class ErrorType(enum.StrEnum):
-        TIMEOUT = "TIMEOUT"
-        SECURITY_CHECK = "SECURITY_CHECK"
-        HUGGINGFACE_DOWNLOAD = "HUGGINGFACE_DOWNLOAD"
-        NONZERO_EXIT_CODE = "NONZERO_EXIT_STATUS"
-        EXECUTOR_DISCONNECTED = "EXECUTOR_DISCONNECTED"
-
->>>>>>> a0da7d0e
     message_type: Literal["V0JobFailedRequest"] = "V0JobFailedRequest"
     job_uuid: str
     message: str = Field(default="", validation_alias=AliasChoices("message", "error_detail"))
