--- conflicted
+++ resolved
@@ -52,8 +52,6 @@
     return neurons[:VALIDATORS_LIMIT]
 
 
-<<<<<<< HEAD
-=======
 def json_dumps_default(obj):
     if isinstance(obj, datetime.datetime):
         return obj.isoformat()
@@ -61,7 +59,6 @@
     raise TypeError
 
 
->>>>>>> 4d5d35a0
 class Timer:
     def __init__(self, timeout=None):
         self.start_time = datetime.datetime.now()
