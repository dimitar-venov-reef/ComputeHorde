from datetime import timedelta

from django.db import models

from compute_horde.executor_class import DEFAULT_EXECUTOR_CLASS, ExecutorClass
from compute_horde.receipts.schemas import (
    JobAcceptedReceiptPayload,
    JobFinishedReceiptPayload,
    JobStartedReceiptPayload,
    Receipt,
)


class ReceiptNotSigned(Exception):
    pass


class AbstractReceipt(models.Model):
    job_uuid = models.UUIDField()
    validator_hotkey = models.CharField(max_length=256)
    miner_hotkey = models.CharField(max_length=256)
    validator_signature = models.CharField(max_length=256)
    miner_signature = models.CharField(max_length=256, null=True, blank=True)
    timestamp = models.DateTimeField()

    class Meta:
        abstract = True
        constraints = [
            models.UniqueConstraint(fields=["job_uuid"], name="receipts_unique_%(class)s_job_uuid"),
        ]

    def __str__(self):
        return f"job_uuid: {self.job_uuid}"


class JobStartedReceipt(AbstractReceipt):
    executor_class = models.CharField(max_length=255, default=DEFAULT_EXECUTOR_CLASS)
    max_timeout = models.IntegerField()
<<<<<<< HEAD
    ttl = models.IntegerField()
=======
    is_organic = models.BooleanField()
>>>>>>> e9547c3f

    # https://github.com/typeddjango/django-stubs/issues/1684#issuecomment-1706446344
    objects: models.Manager["JobStartedReceipt"]

    def to_receipt(self) -> Receipt:
        if self.miner_signature is None:
            raise ReceiptNotSigned("Miner signature is required")

        return Receipt(
            payload=JobStartedReceiptPayload(
                job_uuid=str(self.job_uuid),
                miner_hotkey=self.miner_hotkey,
                validator_hotkey=self.validator_hotkey,
                timestamp=self.timestamp,
                executor_class=ExecutorClass(self.executor_class),
                max_timeout=self.max_timeout,
<<<<<<< HEAD
                ttl=self.ttl,
            ),
            validator_signature=self.validator_signature,
            miner_signature=self.miner_signature,
        )


class JobAcceptedReceipt(AbstractReceipt):
    time_accepted = models.DateTimeField()
    ttl = models.IntegerField()

    # https://github.com/typeddjango/django-stubs/issues/1684#issuecomment-1706446344
    objects: models.Manager["JobAcceptedReceipt"]

    def to_receipt(self) -> Receipt:
        if self.miner_signature is None:
            raise ReceiptNotSigned("Miner signature is required")

        return Receipt(
            payload=JobAcceptedReceiptPayload(
                job_uuid=str(self.job_uuid),
                miner_hotkey=self.miner_hotkey,
                validator_hotkey=self.validator_hotkey,
                timestamp=self.timestamp,
                time_accepted=self.time_accepted,
                ttl=self.ttl,
=======
                is_organic=self.is_organic,
>>>>>>> e9547c3f
            ),
            validator_signature=self.validator_signature,
            miner_signature=self.miner_signature,
        )


class JobFinishedReceipt(AbstractReceipt):
    time_started = models.DateTimeField()
    time_took_us = models.BigIntegerField()
    score_str = models.CharField(max_length=256)

    # https://github.com/typeddjango/django-stubs/issues/1684#issuecomment-1706446344
    objects: models.Manager["JobFinishedReceipt"]

    def time_took(self):
        return timedelta(microseconds=self.time_took_us)

    def score(self):
        return float(self.score_str)

    def to_receipt(self) -> Receipt:
        if self.miner_signature is None:
            raise ReceiptNotSigned("Miner signature is required")

        return Receipt(
            payload=JobFinishedReceiptPayload(
                job_uuid=str(self.job_uuid),
                miner_hotkey=self.miner_hotkey,
                validator_hotkey=self.validator_hotkey,
                timestamp=self.timestamp,
                time_started=self.time_started,
                time_took_us=self.time_took_us,
                score_str=self.score_str,
            ),
            validator_signature=self.validator_signature,
            miner_signature=self.miner_signature,
        )<|MERGE_RESOLUTION|>--- conflicted
+++ resolved
@@ -36,11 +36,8 @@
 class JobStartedReceipt(AbstractReceipt):
     executor_class = models.CharField(max_length=255, default=DEFAULT_EXECUTOR_CLASS)
     max_timeout = models.IntegerField()
-<<<<<<< HEAD
+    is_organic = models.BooleanField()
     ttl = models.IntegerField()
-=======
-    is_organic = models.BooleanField()
->>>>>>> e9547c3f
 
     # https://github.com/typeddjango/django-stubs/issues/1684#issuecomment-1706446344
     objects: models.Manager["JobStartedReceipt"]
@@ -57,7 +54,7 @@
                 timestamp=self.timestamp,
                 executor_class=ExecutorClass(self.executor_class),
                 max_timeout=self.max_timeout,
-<<<<<<< HEAD
+                is_organic=self.is_organic,
                 ttl=self.ttl,
             ),
             validator_signature=self.validator_signature,
@@ -84,9 +81,6 @@
                 timestamp=self.timestamp,
                 time_accepted=self.time_accepted,
                 ttl=self.ttl,
-=======
-                is_organic=self.is_organic,
->>>>>>> e9547c3f
             ),
             validator_signature=self.validator_signature,
             miner_signature=self.miner_signature,
