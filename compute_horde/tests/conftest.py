--- conflicted
+++ resolved
@@ -43,11 +43,8 @@
         timestamp=datetime.datetime(2020, 1, 1, 0, 0, 0, tzinfo=datetime.UTC),
         executor_class=DEFAULT_EXECUTOR_CLASS,
         max_timeout=30,
-<<<<<<< HEAD
+        is_organic=False,
         ttl=30,
-=======
-        is_organic=False,
->>>>>>> e9547c3f
     )
     receipt1 = Receipt(
         payload=payload1,
