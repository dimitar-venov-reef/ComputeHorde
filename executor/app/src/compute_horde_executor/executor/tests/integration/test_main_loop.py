import base64
import io
import json
import logging
import random
import string
import subprocess
import uuid
import zipfile
from functools import partial
from unittest import mock
from unittest.mock import patch

import httpx
import pytest
from compute_horde.protocol_messages import V0InitialJobRequest
from compute_horde.transport import StubTransport
from compute_horde_core.certificate import generate_certificate_at
from django.core.management import call_command
from pytest_httpx import HTTPXMock
from requests_toolbelt.multipart import decoder

from compute_horde_executor.executor.job_runner import DefaultJobRunner
from compute_horde_executor.executor.management.commands.run_executor import (
    Command,
)
from compute_horde_executor.executor.miner_client import MinerClient

payload = "".join(random.choice(string.ascii_uppercase + string.digits) for _ in range(32))


def mock_download(local_dir, **kwargs):
    with open(local_dir / "payload.txt", "w") as file:
        file.write(payload)


def mock_download_failure(local_dir, **kwargs):
    raise RuntimeError("Download failed")


in_memory_output = io.BytesIO()
zipf = zipfile.ZipFile(in_memory_output, "w")
zipf.writestr("payload.txt", payload)
zipf.close()
in_memory_output.seek(0)
zip_contents = in_memory_output.read()
base64_zipfile = base64.b64encode(zip_contents).decode()

job_uuid = str(uuid.uuid4())
logger = logging.getLogger(__name__)


class ContainsStr:
    def __init__(self, contained: str) -> None:
        self.contained = contained

    def __eq__(self, other):
        return self.contained in other


def get_file_from_request(request):
    multipart_data = decoder.MultipartDecoder(request.content, request.headers["Content-Type"])
    parsed_data = {}

    for part in multipart_data.parts:
        header_disposition = part.headers.get(b"Content-Disposition", b"").decode()
        if 'name="file"' in header_disposition:
            file_content = part.content
            parsed_data["file"] = file_content
        else:
            header_content_type = part.headers.get(b"Content-Type", b"").decode()
            parsed_data[header_content_type] = part.text

    return parsed_data


class CustomJobRunner(DefaultJobRunner):
    ECHO_VALUE = "I am test runner."

    async def get_docker_run_cmd(self) -> list[str]:
        return ["echo", "-n", self.ECHO_VALUE]


@pytest.fixture(autouse=True)
@patch("compute_horde_executor.executor.job_driver.JobDriver.run_cve_2022_0492_check_or_fail")
@patch(
    "compute_horde_executor.executor.job_driver.JobDriver.run_nvidia_toolkit_version_check_or_fail"
)
@patch("compute_horde_executor.executor.job_driver.JobDriver.run_security_checks_or_fail")
def mock_gpu_checks(cve_check, nvidia_toolkit_check, security_check):
    yield


class CommandTested(Command):
    def __init__(self, messages, *args, **kwargs):
        transport = StubTransport("test", messages)
        self.MINER_CLIENT_CLASS = partial(MinerClient, transport=transport)
        super().__init__(*args, **kwargs)


@pytest.mark.parametrize(
    "command_kwargs, expected_stdout",
    (
        pytest.param({}, payload, id="default_job_runner"),
        pytest.param(
            {"job_runner_class": CustomJobRunner},
            CustomJobRunner.ECHO_VALUE,
            id="custom_job_runner",
        ),
    ),
)
def test_main_loop_basic(command_kwargs, expected_stdout):
    job_container_name = f"ch-{uuid.uuid4()}-job"
    nginx_container_name = f"ch-{uuid.uuid4()}-nginx"
    network_name = f"ch-{uuid.uuid4()}"
    subprocess.check_output(["docker", "network", "create", "--internal", network_name])
    for container_name in [job_container_name, nginx_container_name]:
        subprocess.check_output(
            [
                "docker",
                "run",
                "-d",
                "--network",
                "bridge",
                "--name",
                container_name,
                "busybox",
                "sleep",
                "1000",
            ]
        )
        subprocess.check_output(
            [
                "docker",
                "network",
                "connect",
                network_name,
                container_name,
            ]
        )
    for container_name in [job_container_name, nginx_container_name]:
        output = subprocess.check_output(["docker", "ps", "--filter", f"name={container_name}"])
        assert container_name.encode() in output

    command = CommandTested(
        iter(
            [
                json.dumps(
                    {
                        "message_type": "V0InitialJobRequest",
                        "executor_class": "spin_up-4min.gpu-24gb",
                        "docker_image": "backenddevelopersltd/compute-horde-job-echo:v0-latest",
                        "timeout_seconds": 10,
                        "volume_type": "inline",
                        "job_uuid": job_uuid,
                        "job_started_receipt_payload": {
                            "job_uuid": job_uuid,
                            "miner_hotkey": "miner_hotkey",
                            "validator_hotkey": "validator_hotkey",
                            "timestamp": "2025-01-01T00:00:00+00:00",
                            "executor_class": "spin_up-4min.gpu-24gb",
                            "is_organic": True,
                            "ttl": 5,
                        },
                        "job_started_receipt_signature": "blah",
                    }
                ),
                json.dumps(
                    {
                        "message_type": "V0JobRequest",
                        "executor_class": "spin_up-4min.gpu-24gb",
                        "docker_image": "backenddevelopersltd/compute-horde-job-echo:v0-latest",
                        "docker_run_cmd": [],
                        "docker_run_options_preset": "none",
                        "volume": {
                            "volume_type": "inline",
                            "contents": base64_zipfile,
                        },
                        "job_uuid": job_uuid,
                    }
                ),
            ]
        )
    )
<<<<<<< HEAD
    command.handle(startup_time_limit=10)
=======
    call_command(command, startup_time_limit=5, **command_kwargs)
>>>>>>> a0da7d0e
    assert [json.loads(msg) for msg in command.miner_client.transport.sent_messages] == [
        {
            "message_type": "V0ExecutorReadyRequest",
            "executor_token": None,
            "job_uuid": job_uuid,
        },
        {
            "message_type": "V0VolumesReadyRequest",
            "job_uuid": job_uuid,
        },
        {
            "message_type": "V0ExecutionDoneRequest",
            "job_uuid": job_uuid,
        },
        {
            "message_type": "V0MachineSpecsRequest",
            "specs": mock.ANY,
            "job_uuid": job_uuid,
        },
        {
            "message_type": "V0JobFinishedRequest",
            "docker_process_stdout": expected_stdout,
            "docker_process_stderr": mock.ANY,
            "artifacts": {},
            "job_uuid": job_uuid,
            "upload_results": {},
        },
    ]

    for container_name in [job_container_name, nginx_container_name]:
        output = subprocess.check_output(["docker", "ps", "--filter", f"name={container_name}"])
        assert container_name.encode() not in output

    output = subprocess.check_output(
        ["docker", "network", "ls", "--filter", f"name={network_name}"]
    )
    assert network_name.encode() not in output


def test_main_loop_streaming_job():
    _, public_key, _ = generate_certificate_at()
    command = CommandTested(
        iter(
            [
                json.dumps(
                    {
                        "message_type": "V0InitialJobRequest",
                        "executor_class": "spin_up-4min.gpu-24gb",
                        "docker_image": "backenddevelopersltd/compute-horde-streaming-job-test:v0-latest",
                        "timeout_seconds": 10,
                        "job_uuid": job_uuid,
                        "job_started_receipt_payload": {
                            "job_uuid": job_uuid,
                            "miner_hotkey": "miner_hotkey",
                            "validator_hotkey": "validator_hotkey",
                            "timestamp": "2025-01-01T00:00:00+00:00",
                            "executor_class": "spin_up-4min.gpu-24gb",
                            "is_organic": True,
                            "ttl": 5,
                        },
                        "job_started_receipt_signature": "blah",
                        "streaming_details": {
                            "public_key": public_key,
                            "executor_ip": "127.0.0.1",
                        },
                    }
                ),
                json.dumps(
                    {
                        "message_type": "V0JobRequest",
                        "executor_class": "spin_up-4min.gpu-24gb",
                        "docker_image": "backenddevelopersltd/compute-horde-streaming-job-test:v0-latest",
                        "docker_run_cmd": ["python", "./mock_streaming_job.py", "autostart"],
                        "docker_run_options_preset": "none",
                        "job_uuid": job_uuid,
                    }
                ),
            ]
        )
    )
<<<<<<< HEAD
    command.handle(startup_time_limit=10)
=======
    call_command(command, startup_time_limit=5)
>>>>>>> a0da7d0e
    assert [json.loads(msg) for msg in command.miner_client.transport.sent_messages] == [
        {
            "message_type": "V0ExecutorReadyRequest",
            "executor_token": None,
            "job_uuid": job_uuid,
        },
        {
            "message_type": "V0VolumesReadyRequest",
            "job_uuid": job_uuid,
        },
        {
            "message_type": "V0StreamingJobReadyRequest",
            "job_uuid": job_uuid,
            "executor_token": None,
            "public_key": mock.ANY,
            "ip": None,
            "port": mock.ANY,
            "miner_signature": None,
        },
        {
            "message_type": "V0ExecutionDoneRequest",
            "job_uuid": job_uuid,
        },
        {
            "message_type": "V0MachineSpecsRequest",
            "specs": mock.ANY,
            "job_uuid": job_uuid,
        },
        {
            "message_type": "V0JobFinishedRequest",
            "docker_process_stdout": mock.ANY,
            "docker_process_stderr": mock.ANY,
            "artifacts": {},
            "job_uuid": job_uuid,
            "upload_results": {},
        },
    ]


def test_huggingface_volume():
    # Arrange
    repo_id = "huggingface/model"
    revision = "main"

    with patch("huggingface_hub.snapshot_download", side_effect=mock_download):
        command = CommandTested(
            iter(
                [
                    json.dumps(
                        {
                            "message_type": "V0InitialJobRequest",
                            "executor_class": "spin_up-4min.gpu-24gb",
                            "docker_image": "backenddevelopersltd/compute-horde-job-echo:v0-latest",
                            "timeout_seconds": 10,
                            "volume_type": "huggingface_volume",
                            "job_uuid": job_uuid,
                            "job_started_receipt_payload": {
                                "job_uuid": job_uuid,
                                "miner_hotkey": "miner_hotkey",
                                "validator_hotkey": "validator_hotkey",
                                "timestamp": "2025-01-01T00:00:00+00:00",
                                "executor_class": "spin_up-4min.gpu-24gb",
                                "is_organic": True,
                                "ttl": 5,
                            },
                            "job_started_receipt_signature": "blah",
                        }
                    ),
                    json.dumps(
                        {
                            "message_type": "V0JobRequest",
                            "executor_class": "spin_up-4min.gpu-24gb",
                            "docker_image": "backenddevelopersltd/compute-horde-job-echo:v0-latest",
                            "docker_run_cmd": [],
                            "docker_run_options_preset": "none",
                            "volume": {
                                "volume_type": "huggingface_volume",
                                "repo_id": repo_id,
                                "revision": revision,
                            },
                            "job_uuid": job_uuid,
                        }
                    ),
                ]
            )
        )

        # Act
<<<<<<< HEAD
        command.handle(startup_time_limit=10)
=======
        call_command(command, startup_time_limit=5)
>>>>>>> a0da7d0e

    # Assert
    assert [json.loads(msg) for msg in command.miner_client.transport.sent_messages] == [
        {
            "message_type": "V0ExecutorReadyRequest",
            "executor_token": None,
            "job_uuid": job_uuid,
        },
        {
            "message_type": "V0VolumesReadyRequest",
            "job_uuid": job_uuid,
        },
        {
            "message_type": "V0ExecutionDoneRequest",
            "job_uuid": job_uuid,
        },
        {
            "message_type": "V0MachineSpecsRequest",
            "specs": mock.ANY,
            "job_uuid": job_uuid,
        },
        {
            "message_type": "V0JobFinishedRequest",
            "docker_process_stdout": payload,
            "docker_process_stderr": mock.ANY,
            "artifacts": {},
            "job_uuid": job_uuid,
            "upload_results": {},
        },
    ]


<<<<<<< HEAD
=======
def test_huggingface_volume_failure():
    # Arrange
    repo_id = "huggingface/model"
    revision = "main"

    with patch(
        "huggingface_hub.snapshot_download", side_effect=mock_download_failure
    ) as mock_snapshot_download:
        command = CommandTested(
            iter(
                [
                    json.dumps(
                        {
                            "message_type": "V0InitialJobRequest",
                            "executor_class": "spin_up-4min.gpu-24gb",
                            "docker_image": "backenddevelopersltd/compute-horde-job-echo:v0-latest",
                            "timeout_seconds": 10,
                            "volume_type": "huggingface_volume",
                            "job_uuid": job_uuid,
                            "job_started_receipt_payload": {
                                "job_uuid": job_uuid,
                                "miner_hotkey": "miner_hotkey",
                                "validator_hotkey": "validator_hotkey",
                                "timestamp": "2025-01-01T00:00:00+00:00",
                                "executor_class": "spin_up-4min.gpu-24gb",
                                "is_organic": True,
                                "ttl": 5,
                            },
                            "job_started_receipt_signature": "blah",
                        }
                    ),
                    json.dumps(
                        {
                            "message_type": "V0JobRequest",
                            "executor_class": "spin_up-4min.gpu-24gb",
                            "docker_image": "backenddevelopersltd/compute-horde-job-echo:v0-latest",
                            "docker_run_cmd": [],
                            "docker_run_options_preset": "none",
                            "volume": {
                                "volume_type": "huggingface_volume",
                                "repo_id": repo_id,
                                "revision": revision,
                            },
                            "job_uuid": job_uuid,
                        }
                    ),
                ]
            )
        )

        # Act
        call_command(command, startup_time_limit=5)

    # Assert
    assert [json.loads(msg) for msg in command.miner_client.transport.sent_messages] == [
        {
            "message_type": "V0ExecutorReadyRequest",
            "executor_token": None,
            "job_uuid": job_uuid,
        },
        {
            "message_type": "V0JobFailedRequest",
            "docker_process_exit_status": None,
            "docker_process_stdout": "",
            "docker_process_stderr": "",
            "error_type": V0JobFailedRequest.ErrorType.HUGGINGFACE_DOWNLOAD.value,
            "error_detail": "Failed to download model from Hugging Face after 3 retries: Download failed: Download failed",
            "timeout": False,
            "job_uuid": job_uuid,
        },
    ]

    assert mock_snapshot_download.call_count == 3


>>>>>>> a0da7d0e
def test_huggingface_volume_fail_and_retry():
    # Arrange
    repo_id = "huggingface/model"
    revision = "main"

    first_try = True

    def side_effect(*args, **kwargs):
        nonlocal first_try
        if first_try:
            first_try = False
            mock_download_failure(*args, **kwargs)
        else:
            mock_download(*args, **kwargs)

    with patch(
        "huggingface_hub.snapshot_download", side_effect=side_effect
    ) as mock_snapshot_download:
        command = CommandTested(
            iter(
                [
                    json.dumps(
                        {
                            "message_type": "V0InitialJobRequest",
                            "executor_class": "spin_up-4min.gpu-24gb",
                            "docker_image": "backenddevelopersltd/compute-horde-job-echo:v0-latest",
                            "timeout_seconds": 10,
                            "volume_type": "huggingface_volume",
                            "job_uuid": job_uuid,
                            "job_started_receipt_payload": {
                                "job_uuid": job_uuid,
                                "miner_hotkey": "miner_hotkey",
                                "validator_hotkey": "validator_hotkey",
                                "timestamp": "2025-01-01T00:00:00+00:00",
                                "executor_class": "spin_up-4min.gpu-24gb",
                                "is_organic": True,
                                "ttl": 5,
                            },
                            "job_started_receipt_signature": "blah",
                        }
                    ),
                    json.dumps(
                        {
                            "message_type": "V0JobRequest",
                            "executor_class": "spin_up-4min.gpu-24gb",
                            "docker_image": "backenddevelopersltd/compute-horde-job-echo:v0-latest",
                            "docker_run_cmd": [],
                            "docker_run_options_preset": "none",
                            "volume": {
                                "volume_type": "huggingface_volume",
                                "repo_id": repo_id,
                                "revision": revision,
                            },
                            "job_uuid": job_uuid,
                        }
                    ),
                ]
            )
        )

        # Act
<<<<<<< HEAD
        command.handle(startup_time_limit=10)
=======
        call_command(command, startup_time_limit=5)
>>>>>>> a0da7d0e

    # Assert
    assert [json.loads(msg) for msg in command.miner_client.transport.sent_messages] == [
        {
            "message_type": "V0ExecutorReadyRequest",
            "executor_token": None,
            "job_uuid": job_uuid,
        },
        {
            "message_type": "V0VolumesReadyRequest",
            "job_uuid": job_uuid,
        },
        {
            "message_type": "V0ExecutionDoneRequest",
            "job_uuid": job_uuid,
        },
        {
            "message_type": "V0MachineSpecsRequest",
            "specs": mock.ANY,
            "job_uuid": job_uuid,
        },
        {
            "message_type": "V0JobFinishedRequest",
            "docker_process_stdout": payload,
            "docker_process_stderr": mock.ANY,
            "artifacts": {},
            "job_uuid": job_uuid,
            "upload_results": {},
        },
    ]

    assert mock_snapshot_download.call_count == 2


def test_huggingface_volume_dataset():
    # Arrange
    repo_id = "huggingface/dataset"
    revision = "main"
    repo_type = "dataset"
    file_patterns = [
        "default/train/001/01JJK16EFPA7HWY3Z7MWZ4A6N9.parquet",
        "default/train/003/01JJK12V8K1A65RD75NSWRGECK.parquet",
        "default/train/003/01JJKJ49N4NBSS3YJG35XQ9XPB.parquet",
        "default/train/004/01JJKB151AFCB1TGJDCXCTBZPW.parquet",
        "default/train/004/01JJKCK5DPEH61SBY8MC2NXTRM.parquet",
        "default/train/004/01JJKNQADWRJYBPKKZGJHSKRSC.parquet",
        "default/train/005/01JJKQ9QGPBV5KW18ZSM3VBTSX.parquet",
        "default/train/008/01JJK3G51DHYK1N0JHPJQS3GFR.parquet",
    ]

    with patch(
        "huggingface_hub.snapshot_download", side_effect=mock_download
    ) as mock_snapshot_download:
        command = CommandTested(
            iter(
                [
                    json.dumps(
                        {
                            "message_type": "V0InitialJobRequest",
                            "executor_class": "spin_up-4min.gpu-24gb",
                            "docker_image": "backenddevelopersltd/compute-horde-job-echo:v0-latest",
                            "timeout_seconds": 10,
                            "volume_type": "huggingface_volume",
                            "job_uuid": job_uuid,
                            "job_started_receipt_payload": {
                                "job_uuid": job_uuid,
                                "miner_hotkey": "miner_hotkey",
                                "validator_hotkey": "validator_hotkey",
                                "timestamp": "2025-01-01T00:00:00+00:00",
                                "executor_class": "spin_up-4min.gpu-24gb",
                                "is_organic": True,
                                "ttl": 5,
                            },
                            "job_started_receipt_signature": "blah",
                        }
                    ),
                    json.dumps(
                        {
                            "message_type": "V0JobRequest",
                            "executor_class": "spin_up-4min.gpu-24gb",
                            "docker_image": "backenddevelopersltd/compute-horde-job-echo:v0-latest",
                            "docker_run_cmd": [],
                            "docker_run_options_preset": "none",
                            "volume": {
                                "volume_type": "huggingface_volume",
                                "repo_id": repo_id,
                                "repo_type": repo_type,
                                "revision": revision,
                                "allow_patterns": file_patterns,
                            },
                            "job_uuid": job_uuid,
                        }
                    ),
                ]
            )
        )

        # Act
<<<<<<< HEAD
        command.handle(startup_time_limit=10)
=======
        call_command(command, startup_time_limit=5)
>>>>>>> a0da7d0e

    # Assert
    assert [json.loads(msg) for msg in command.miner_client.transport.sent_messages] == [
        {
            "message_type": "V0ExecutorReadyRequest",
            "executor_token": None,
            "job_uuid": job_uuid,
        },
        {
            "message_type": "V0VolumesReadyRequest",
            "job_uuid": job_uuid,
        },
        {
            "message_type": "V0ExecutionDoneRequest",
            "job_uuid": job_uuid,
        },
        {
            "message_type": "V0MachineSpecsRequest",
            "specs": mock.ANY,
            "job_uuid": job_uuid,
        },
        {
            "message_type": "V0JobFinishedRequest",
            "docker_process_stdout": payload,
            "docker_process_stderr": mock.ANY,
            "artifacts": {},
            "job_uuid": job_uuid,
            "upload_results": {},
        },
    ]

    _, kwargs = mock_snapshot_download.call_args
    assert kwargs["repo_id"] == repo_id
    assert kwargs["revision"] == revision
    assert kwargs["repo_type"] == repo_type
    assert kwargs["allow_patterns"] == file_patterns


def test_zip_url_volume(httpx_mock: HTTPXMock):
    zip_url = "https://localhost/payload.txt"
    httpx_mock.add_response(url=zip_url, content=zip_contents)

    command = CommandTested(
        iter(
            [
                json.dumps(
                    {
                        "message_type": "V0InitialJobRequest",
                        "executor_class": "spin_up-4min.gpu-24gb",
                        "docker_image": "backenddevelopersltd/compute-horde-job-echo:v0-latest",
                        "timeout_seconds": 10,
                        "volume_type": "zip_url",
                        "job_uuid": job_uuid,
                        "job_started_receipt_payload": {
                            "job_uuid": job_uuid,
                            "miner_hotkey": "miner_hotkey",
                            "validator_hotkey": "validator_hotkey",
                            "timestamp": "2025-01-01T00:00:00+00:00",
                            "executor_class": "spin_up-4min.gpu-24gb",
                            "is_organic": True,
                            "ttl": 5,
                        },
                        "job_started_receipt_signature": "blah",
                    }
                ),
                json.dumps(
                    {
                        "message_type": "V0JobRequest",
                        "executor_class": "spin_up-4min.gpu-24gb",
                        "docker_image": "backenddevelopersltd/compute-horde-job-echo:v0-latest",
                        "docker_run_cmd": [],
                        "docker_run_options_preset": "none",
                        "volume": {
                            "volume_type": "zip_url",
                            "contents": zip_url,
                        },
                        "job_uuid": job_uuid,
                    }
                ),
            ]
        )
    )
<<<<<<< HEAD
    command.handle(startup_time_limit=10)
=======
    call_command(command, startup_time_limit=5)
>>>>>>> a0da7d0e
    assert [json.loads(msg) for msg in command.miner_client.transport.sent_messages] == [
        {
            "message_type": "V0ExecutorReadyRequest",
            "executor_token": None,
            "job_uuid": job_uuid,
        },
        {
            "message_type": "V0VolumesReadyRequest",
            "job_uuid": job_uuid,
        },
        {
            "message_type": "V0ExecutionDoneRequest",
            "job_uuid": job_uuid,
        },
        {
            "message_type": "V0MachineSpecsRequest",
            "specs": mock.ANY,
            "job_uuid": job_uuid,
        },
        {
            "message_type": "V0JobFinishedRequest",
            "docker_process_stdout": payload,
            "docker_process_stderr": mock.ANY,
            "artifacts": {},
            "job_uuid": job_uuid,
            "upload_results": {},
        },
    ]


def test_zip_url_too_big_volume_should_fail(httpx_mock: HTTPXMock, settings):
    settings.VOLUME_MAX_SIZE_BYTES = 1

    zip_url = "https://localhost/payload.txt"
    httpx_mock.add_response(url=zip_url, content=zip_contents)

    command = CommandTested(
        iter(
            [
                json.dumps(
                    {
                        "message_type": "V0InitialJobRequest",
                        "executor_class": "spin_up-4min.gpu-24gb",
                        "docker_image": "backenddevelopersltd/compute-horde-job-echo:v0-latest",
                        "timeout_seconds": 10,
                        "volume_type": "zip_url",
                        "job_uuid": job_uuid,
                        "job_started_receipt_payload": {
                            "job_uuid": job_uuid,
                            "miner_hotkey": "miner_hotkey",
                            "validator_hotkey": "validator_hotkey",
                            "timestamp": "2025-01-01T00:00:00+00:00",
                            "executor_class": "spin_up-4min.gpu-24gb",
                            "is_organic": True,
                            "ttl": 5,
                        },
                        "job_started_receipt_signature": "blah",
                    }
                ),
                json.dumps(
                    {
                        "message_type": "V0JobRequest",
                        "executor_class": "spin_up-4min.gpu-24gb",
                        "docker_image": "backenddevelopersltd/compute-horde-job-echo:v0-latest",
                        "docker_run_cmd": [],
                        "docker_run_options_preset": "none",
                        "volume": {
                            "volume_type": "zip_url",
                            "contents": zip_url,
                        },
                        "job_uuid": job_uuid,
                    }
                ),
            ]
        )
    )
<<<<<<< HEAD
    command.handle(startup_time_limit=10)
=======
    call_command(command, startup_time_limit=5)
>>>>>>> a0da7d0e
    assert [json.loads(msg) for msg in command.miner_client.transport.sent_messages] == [
        {
            "message_type": "V0ExecutorReadyRequest",
            "executor_token": None,
            "job_uuid": job_uuid,
        },
        {
            "message_type": "V0JobFailedRequest",
            "docker_process_exit_status": None,
            "docker_process_stdout": None,
            "docker_process_stderr": None,
            "reason": "download_failed",
            "stage": "volume_download",
            "message": ContainsStr("Input volume too large"),
            "job_uuid": job_uuid,
            "context": None,
        },
    ]


def test_zip_url_volume_without_content_length(httpx_mock: HTTPXMock):
    zip_url = "https://localhost/payload.txt"

    def response_callback(request: httpx.Request) -> httpx.Response:
        response = httpx.Response(
            status_code=200,
            extensions={"http_version": b"HTTP/1.1"},
            content=zip_contents,
        )
        del response.headers["Content-Length"]
        return response

    httpx_mock.add_callback(response_callback, url=zip_url)

    command = CommandTested(
        iter(
            [
                json.dumps(
                    {
                        "message_type": "V0InitialJobRequest",
                        "executor_class": "spin_up-4min.gpu-24gb",
                        "docker_image": "backenddevelopersltd/compute-horde-job-echo:v0-latest",
                        "timeout_seconds": 10,
                        "volume_type": "zip_url",
                        "job_uuid": job_uuid,
                        "job_started_receipt_payload": {
                            "job_uuid": job_uuid,
                            "miner_hotkey": "miner_hotkey",
                            "validator_hotkey": "validator_hotkey",
                            "timestamp": "2025-01-01T00:00:00+00:00",
                            "executor_class": "spin_up-4min.gpu-24gb",
                            "is_organic": True,
                            "ttl": 5,
                        },
                        "job_started_receipt_signature": "blah",
                    }
                ),
                json.dumps(
                    {
                        "message_type": "V0JobRequest",
                        "executor_class": "spin_up-4min.gpu-24gb",
                        "docker_image": "backenddevelopersltd/compute-horde-job-echo:v0-latest",
                        "docker_run_cmd": [],
                        "docker_run_options_preset": "none",
                        "volume": {
                            "volume_type": "zip_url",
                            "contents": zip_url,
                        },
                        "job_uuid": job_uuid,
                    }
                ),
            ]
        )
    )
<<<<<<< HEAD
    command.handle(startup_time_limit=10)
=======
    call_command(command, startup_time_limit=5)
>>>>>>> a0da7d0e
    assert [json.loads(msg) for msg in command.miner_client.transport.sent_messages] == [
        {
            "message_type": "V0ExecutorReadyRequest",
            "executor_token": None,
            "job_uuid": job_uuid,
        },
        {
            "message_type": "V0VolumesReadyRequest",
            "job_uuid": job_uuid,
        },
        {
            "message_type": "V0ExecutionDoneRequest",
            "job_uuid": job_uuid,
        },
        {
            "message_type": "V0MachineSpecsRequest",
            "specs": mock.ANY,
            "job_uuid": job_uuid,
        },
        {
            "message_type": "V0JobFinishedRequest",
            "docker_process_stdout": payload,
            "docker_process_stderr": mock.ANY,
            "artifacts": {},
            "job_uuid": job_uuid,
            "upload_results": {},
        },
    ]


def test_zip_url_too_big_volume_without_content_length_should_fail(httpx_mock: HTTPXMock, settings):
    settings.VOLUME_MAX_SIZE_BYTES = 1

    zip_url = "https://localhost/payload.txt"

    def response_callback(request: httpx.Request) -> httpx.Response:
        response = httpx.Response(
            status_code=200,
            extensions={"http_version": "HTTP/1.1".encode("ascii")},
            content=zip_contents,
        )
        del response.headers["Content-Length"]
        return response

    httpx_mock.add_callback(response_callback, url=zip_url)

    command = CommandTested(
        iter(
            [
                json.dumps(
                    {
                        "message_type": "V0InitialJobRequest",
                        "executor_class": "spin_up-4min.gpu-24gb",
                        "docker_image": "backenddevelopersltd/compute-horde-job-echo:v0-latest",
                        "timeout_seconds": 10,
                        "volume_type": "zip_url",
                        "job_uuid": job_uuid,
                        "job_started_receipt_payload": {
                            "job_uuid": job_uuid,
                            "miner_hotkey": "miner_hotkey",
                            "validator_hotkey": "validator_hotkey",
                            "timestamp": "2025-01-01T00:00:00+00:00",
                            "executor_class": "spin_up-4min.gpu-24gb",
                            "is_organic": True,
                            "ttl": 5,
                        },
                        "job_started_receipt_signature": "blah",
                    }
                ),
                json.dumps(
                    {
                        "message_type": "V0JobRequest",
                        "executor_class": "spin_up-4min.gpu-24gb",
                        "docker_image": "backenddevelopersltd/compute-horde-job-echo:v0-latest",
                        "docker_run_cmd": [],
                        "docker_run_options_preset": "none",
                        "volume": {
                            "volume_type": "zip_url",
                            "contents": zip_url,
                        },
                        "job_uuid": job_uuid,
                    }
                ),
            ]
        )
    )
<<<<<<< HEAD
    command.handle(startup_time_limit=10)
=======
    call_command(command, startup_time_limit=5)
>>>>>>> a0da7d0e
    assert [json.loads(msg) for msg in command.miner_client.transport.sent_messages] == [
        {
            "message_type": "V0ExecutorReadyRequest",
            "executor_token": None,
            "job_uuid": job_uuid,
        },
        {
            "message_type": "V0JobFailedRequest",
            "docker_process_exit_status": None,
            "docker_process_stdout": None,
            "docker_process_stderr": None,
            "message": ContainsStr("Input volume too large"),
            "reason": "download_failed",
            "stage": "volume_download",
            "job_uuid": job_uuid,
            "context": None,
        },
    ]


def test_zip_and_http_post_output_uploader(httpx_mock: HTTPXMock, tmp_path):
    # Arrange
    url = "http://localhost/bucket/file.zip?hash=blabla"
    form_fields = {"a": "b", "c": "d"}

    headers = {"Content-Length": "123", "ETag": "abc123"}
    body = "response body content"
    httpx_mock.add_response(headers=headers, content=body)

    command = CommandTested(
        iter(
            [
                json.dumps(
                    {
                        "message_type": "V0InitialJobRequest",
                        "executor_class": "spin_up-4min.gpu-24gb",
                        "docker_image": "backenddevelopersltd/compute-horde-job-echo:v0-latest",
                        "timeout_seconds": 10,
                        "volume_type": "inline",
                        "job_uuid": job_uuid,
                        "job_started_receipt_payload": {
                            "job_uuid": job_uuid,
                            "miner_hotkey": "miner_hotkey",
                            "validator_hotkey": "validator_hotkey",
                            "timestamp": "2025-01-01T00:00:00+00:00",
                            "executor_class": "spin_up-4min.gpu-24gb",
                            "is_organic": True,
                            "ttl": 5,
                        },
                        "job_started_receipt_signature": "blah",
                    }
                ),
                json.dumps(
                    {
                        "message_type": "V0JobRequest",
                        "executor_class": "spin_up-4min.gpu-24gb",
                        "docker_image": "backenddevelopersltd/compute-horde-job-echo:v0-latest",
                        "docker_run_cmd": [],
                        "docker_run_options_preset": "none",
                        "volume": {
                            "volume_type": "inline",
                            "contents": base64_zipfile,
                        },
                        "output_upload": {
                            "output_upload_type": "zip_and_http_post",
                            "url": url,
                            "form_fields": form_fields,
                        },
                        "job_uuid": job_uuid,
                    }
                ),
            ]
        )
    )

    # Act
<<<<<<< HEAD
    command.handle(startup_time_limit=10)
=======
    call_command(command, startup_time_limit=5)
>>>>>>> a0da7d0e

    # Assert
    assert [json.loads(msg) for msg in command.miner_client.transport.sent_messages] == [
        {
            "message_type": "V0ExecutorReadyRequest",
            "executor_token": None,
            "job_uuid": job_uuid,
        },
        {
            "message_type": "V0VolumesReadyRequest",
            "job_uuid": job_uuid,
        },
        {
            "message_type": "V0ExecutionDoneRequest",
            "job_uuid": job_uuid,
        },
        {
            "message_type": "V0MachineSpecsRequest",
            "specs": mock.ANY,
            "job_uuid": job_uuid,
        },
        {
            "message_type": "V0JobFinishedRequest",
            "docker_process_stdout": payload,
            "docker_process_stderr": mock.ANY,
            "artifacts": {},
            "job_uuid": job_uuid,
            "upload_results": {
                "output.zip": '{"headers": {"content-length": "123", "etag": "abc123"}, "body": "response body content"}',
            },
        },
    ]

    request = httpx_mock.get_request()
    assert request is not None
    assert request.url == url
    assert request.method == "POST"


def test_zip_and_http_put_output_uploader(httpx_mock: HTTPXMock, tmp_path):
    # Arrange
    url = "http://localhost/bucket/file.zip?hash=blabla"
    headers = {"Content-Length": "123", "ETag": "abc123"}
    body = "response body content"
    httpx_mock.add_response(url=url, headers=headers, content=body)

    command = CommandTested(
        iter(
            [
                json.dumps(
                    {
                        "message_type": "V0InitialJobRequest",
                        "executor_class": "spin_up-4min.gpu-24gb",
                        "docker_image": "backenddevelopersltd/compute-horde-job-echo:v0-latest",
                        "timeout_seconds": 10,
                        "volume_type": "inline",
                        "job_uuid": job_uuid,
                        "job_started_receipt_payload": {
                            "job_uuid": job_uuid,
                            "miner_hotkey": "miner_hotkey",
                            "validator_hotkey": "validator_hotkey",
                            "timestamp": "2025-01-01T00:00:00+00:00",
                            "executor_class": "spin_up-4min.gpu-24gb",
                            "is_organic": True,
                            "ttl": 5,
                        },
                        "job_started_receipt_signature": "blah",
                    }
                ),
                json.dumps(
                    {
                        "message_type": "V0JobRequest",
                        "executor_class": "spin_up-4min.gpu-24gb",
                        "docker_image": "backenddevelopersltd/compute-horde-job-echo:v0-latest",
                        "docker_run_cmd": [],
                        "docker_run_options_preset": "none",
                        "volume": {
                            "volume_type": "inline",
                            "contents": base64_zipfile,
                        },
                        "output_upload": {
                            "output_upload_type": "zip_and_http_put",
                            "url": url,
                        },
                        "job_uuid": job_uuid,
                    }
                ),
            ]
        )
    )

    # Act
<<<<<<< HEAD
    command.handle(startup_time_limit=10)
=======
    call_command(command, startup_time_limit=5)
>>>>>>> a0da7d0e

    # Assert
    assert [json.loads(msg) for msg in command.miner_client.transport.sent_messages] == [
        {
            "message_type": "V0ExecutorReadyRequest",
            "executor_token": None,
            "job_uuid": job_uuid,
        },
        {
            "message_type": "V0VolumesReadyRequest",
            "job_uuid": job_uuid,
        },
        {
            "message_type": "V0ExecutionDoneRequest",
            "job_uuid": job_uuid,
        },
        {
            "message_type": "V0MachineSpecsRequest",
            "specs": mock.ANY,
            "job_uuid": job_uuid,
        },
        {
            "message_type": "V0JobFinishedRequest",
            "docker_process_stdout": payload,
            "docker_process_stderr": mock.ANY,
            "artifacts": {},
            "job_uuid": job_uuid,
            "upload_results": {
                "output.zip": '{"headers": {"content-length": "123", "etag": "abc123"}, "body": "response body content"}',
            },
        },
    ]

    request = httpx_mock.get_request()
    assert request is not None
    assert request.url == url
    assert request.method == "PUT"


def test_output_upload_failed(httpx_mock: HTTPXMock, tmp_path):
    # Arrange
    httpx_mock.add_response(status_code=400)
    command = CommandTested(
        iter(
            [
                json.dumps(
                    {
                        "message_type": "V0InitialJobRequest",
                        "executor_class": "spin_up-4min.gpu-24gb",
                        "docker_image": "backenddevelopersltd/compute-horde-job-echo:v0-latest",
                        "timeout_seconds": 10,
                        "volume_type": "inline",
                        "job_uuid": job_uuid,
                        "job_started_receipt_payload": {
                            "job_uuid": job_uuid,
                            "miner_hotkey": "miner_hotkey",
                            "validator_hotkey": "validator_hotkey",
                            "timestamp": "2025-01-01T00:00:00+00:00",
                            "executor_class": "spin_up-4min.gpu-24gb",
                            "is_organic": True,
                            "ttl": 5,
                        },
                        "job_started_receipt_signature": "blah",
                    }
                ),
                json.dumps(
                    {
                        "message_type": "V0JobRequest",
                        "executor_class": "spin_up-4min.gpu-24gb",
                        "docker_image": "backenddevelopersltd/compute-horde-job-echo:v0-latest",
                        "docker_run_cmd": [],
                        "docker_run_options_preset": "none",
                        "volume": {
                            "volume_type": "inline",
                            "contents": base64_zipfile,
                        },
                        "output_upload": {
                            "output_upload_type": "zip_and_http_post",
                            "url": "http://localhost",
                            "form_fields": {},
                        },
                        "job_uuid": job_uuid,
                    }
                ),
            ]
        )
    )

    # Act
<<<<<<< HEAD
    command.handle(startup_time_limit=10)
=======
    call_command(command, startup_time_limit=5)
>>>>>>> a0da7d0e

    # Assert
    assert [json.loads(msg) for msg in command.miner_client.transport.sent_messages] == [
        {
            "message_type": "V0ExecutorReadyRequest",
            "executor_token": None,
            "job_uuid": job_uuid,
        },
        {
            "message_type": "V0VolumesReadyRequest",
            "job_uuid": job_uuid,
        },
        {
            "message_type": "V0ExecutionDoneRequest",
            "job_uuid": job_uuid,
        },
        {
            "message_type": "V0JobFailedRequest",
            "docker_process_exit_status": None,
            "docker_process_stdout": None,
            "docker_process_stderr": None,
            "message": "Upload failed",
            "reason": "upload_failed",
            "stage": "result_upload",
            "job_uuid": job_uuid,
            "context": None,
        },
    ]


def test_output_upload_retry(httpx_mock: HTTPXMock, tmp_path):
    # Arrange
    upload_url = "http://localhost"
    httpx_mock.add_response(url=upload_url, status_code=400)
    httpx_mock.add_response(url=upload_url, status_code=400)
    headers = {"Content-Length": "123", "ETag": "abc123"}
    body = "response body content"
    httpx_mock.add_response(status_code=200, url=upload_url, headers=headers, content=body)
    command = CommandTested(
        iter(
            [
                json.dumps(
                    {
                        "message_type": "V0InitialJobRequest",
                        "executor_class": "spin_up-4min.gpu-24gb",
                        "docker_image": "backenddevelopersltd/compute-horde-job-echo:v0-latest",
                        "timeout_seconds": 10,
                        "volume_type": "inline",
                        "job_uuid": job_uuid,
                        "job_started_receipt_payload": {
                            "job_uuid": job_uuid,
                            "miner_hotkey": "miner_hotkey",
                            "validator_hotkey": "validator_hotkey",
                            "timestamp": "2025-01-01T00:00:00+00:00",
                            "executor_class": "spin_up-4min.gpu-24gb",
                            "is_organic": True,
                            "ttl": 5,
                        },
                        "job_started_receipt_signature": "blah",
                    }
                ),
                json.dumps(
                    {
                        "message_type": "V0JobRequest",
                        "executor_class": "spin_up-4min.gpu-24gb",
                        "docker_image": "backenddevelopersltd/compute-horde-job-echo:v0-latest",
                        "docker_run_cmd": [],
                        "docker_run_options_preset": "none",
                        "volume": {
                            "volume_type": "inline",
                            "contents": base64_zipfile,
                        },
                        "output_upload": {
                            "output_upload_type": "zip_and_http_post",
                            "url": f"{upload_url}",
                            "form_fields": {},
                        },
                        "job_uuid": job_uuid,
                    }
                ),
            ]
        )
    )

    # Act
<<<<<<< HEAD
    command.handle(startup_time_limit=10)
=======
    call_command(command, startup_time_limit=5)
>>>>>>> a0da7d0e

    # Assert
    assert [json.loads(msg) for msg in command.miner_client.transport.sent_messages] == [
        {
            "message_type": "V0ExecutorReadyRequest",
            "executor_token": None,
            "job_uuid": job_uuid,
        },
        {
            "message_type": "V0VolumesReadyRequest",
            "job_uuid": job_uuid,
        },
        {
            "message_type": "V0ExecutionDoneRequest",
            "job_uuid": job_uuid,
        },
        {
            "message_type": "V0MachineSpecsRequest",
            "specs": mock.ANY,
            "job_uuid": job_uuid,
        },
        {
            "message_type": "V0JobFinishedRequest",
            "docker_process_stdout": payload,
            "docker_process_stderr": mock.ANY,
            "artifacts": {},
            "job_uuid": job_uuid,
            "upload_results": {
                "output.zip": '{"headers": {"content-length": "123", "etag": "abc123"}, "body": "response body content"}',
            },
        },
    ]

    requests = httpx_mock.get_requests()
    assert len(requests) == 3
    for request in requests:
        assert request is not None
        assert request.url == "http://localhost"
        assert request.method == "POST"


def test_raw_script_job():
    command = CommandTested(
        iter(
            [
                json.dumps(
                    {
                        "message_type": "V0InitialJobRequest",
                        "executor_class": "spin_up-4min.gpu-24gb",
                        "docker_image": "python:3.11-slim",
                        "timeout_seconds": 10,
                        "volume_type": "inline",
                        "job_uuid": job_uuid,
                        "job_started_receipt_payload": {
                            "job_uuid": job_uuid,
                            "miner_hotkey": "miner_hotkey",
                            "validator_hotkey": "validator_hotkey",
                            "timestamp": "2025-01-01T00:00:00+00:00",
                            "executor_class": "spin_up-4min.gpu-24gb",
                            "is_organic": True,
                            "ttl": 5,
                        },
                        "job_started_receipt_signature": "blah",
                    }
                ),
                json.dumps(
                    {
                        "message_type": "V0JobRequest",
                        "executor_class": "spin_up-4min.gpu-24gb",
                        "docker_image": "python:3.11-slim",
                        "raw_script": f"print('{payload}')",
                        "docker_run_cmd": [],
                        "docker_run_options_preset": "none",
                        "volume": {
                            "volume_type": "inline",
                            "contents": base64_zipfile,
                        },
                        "job_uuid": job_uuid,
                    }
                ),
            ]
        )
    )
<<<<<<< HEAD
    command.handle(startup_time_limit=10)
=======
    call_command(command, startup_time_limit=5)
>>>>>>> a0da7d0e
    assert [json.loads(msg) for msg in command.miner_client.transport.sent_messages] == [
        {
            "message_type": "V0ExecutorReadyRequest",
            "executor_token": None,
            "job_uuid": job_uuid,
        },
        {
            "message_type": "V0VolumesReadyRequest",
            "job_uuid": job_uuid,
        },
        {
            "message_type": "V0ExecutionDoneRequest",
            "job_uuid": job_uuid,
        },
        {
            "message_type": "V0MachineSpecsRequest",
            "specs": mock.ANY,
            "job_uuid": job_uuid,
        },
        {
            "message_type": "V0JobFinishedRequest",
            "docker_process_stdout": f"{payload}\n",
            "docker_process_stderr": mock.ANY,
            "artifacts": {},
            "job_uuid": job_uuid,
            "upload_results": {},
        },
    ]


def test_multi_upload_output_uploader_with_system_output(httpx_mock: HTTPXMock, tmp_path):
    url1 = "http://localhost/bucket/file1.txt"
    url2 = "http://localhost/bucket/file2.txt"
    system_output_url = "http://localhost/bucket/system_output.zip"

    responses = {
        url1: {"headers": {"Content-Length": "1", "ETag": "a"}, "body": "response body content 1"},
        url2: {"headers": {"Content-Length": "2", "ETag": "b"}, "body": "response body content 2"},
        system_output_url: {
            "headers": {"Content-Length": "3", "ETag": "c"},
            "body": "response body content 3",
        },
    }

    async def read_file_callback(request: httpx.Request, *args, **kwargs) -> httpx.Response:
        # Read the content of the file-like object, it should be stored then in `content`
        await request.aread()
        response_data = responses[request.url]
        return httpx.Response(
            status_code=200, headers=response_data["headers"], content=response_data["body"]
        )

    httpx_mock.add_callback(callback=read_file_callback)
    relative_path1 = "file1.txt"
    relative_path2 = "file2.txt"

    command = CommandTested(
        iter(
            [
                json.dumps(
                    {
                        "message_type": "V0InitialJobRequest",
                        "executor_class": "spin_up-4min.gpu-24gb",
                        "docker_image": "backenddevelopersltd/compute-horde-job-echo:v0-latest",
                        "timeout_seconds": 10,
                        "volume_type": "inline",
                        "job_uuid": job_uuid,
                        "job_started_receipt_payload": {
                            "job_uuid": job_uuid,
                            "miner_hotkey": "miner_hotkey",
                            "validator_hotkey": "validator_hotkey",
                            "timestamp": "2025-01-01T00:00:00+00:00",
                            "executor_class": "spin_up-4min.gpu-24gb",
                            "is_organic": True,
                            "ttl": 5,
                        },
                        "job_started_receipt_signature": "blah",
                    }
                ),
                json.dumps(
                    {
                        "message_type": "V0JobRequest",
                        "executor_class": "spin_up-4min.gpu-24gb",
                        "docker_image": "backenddevelopersltd/compute-horde-job-echo:v0-latest",
                        "docker_run_cmd": [],
                        "docker_run_options_preset": "none",
                        "volume": {
                            "volume_type": "inline",
                            "contents": base64_zipfile,
                        },
                        "output_upload": {
                            "output_upload_type": "multi_upload",
                            "uploads": [
                                {
                                    "output_upload_type": "single_file_post",
                                    "url": url1,
                                    "relative_path": relative_path1,
                                },
                                {
                                    "output_upload_type": "single_file_put",
                                    "url": url2,
                                    "relative_path": relative_path2,
                                },
                            ],
                            "system_output": {
                                "output_upload_type": "zip_and_http_post",
                                "url": system_output_url,
                            },
                        },
                        "job_uuid": job_uuid,
                    }
                ),
            ]
        )
    )

    # Act
<<<<<<< HEAD
    command.handle(startup_time_limit=10)
=======
    call_command(command, startup_time_limit=5)
>>>>>>> a0da7d0e

    # Assert
    assert [json.loads(msg) for msg in command.miner_client.transport.sent_messages] == [
        {
            "message_type": "V0ExecutorReadyRequest",
            "executor_token": None,
            "job_uuid": job_uuid,
        },
        {
            "message_type": "V0VolumesReadyRequest",
            "job_uuid": job_uuid,
        },
        {
            "message_type": "V0ExecutionDoneRequest",
            "job_uuid": job_uuid,
        },
        {
            "message_type": "V0MachineSpecsRequest",
            "specs": mock.ANY,
            "job_uuid": job_uuid,
        },
        {
            "message_type": "V0JobFinishedRequest",
            "docker_process_stdout": payload,
            "docker_process_stderr": mock.ANY,
            "artifacts": {},
            "job_uuid": job_uuid,
            "upload_results": {
                "file1.txt": '{"headers": {"content-length": "1", "etag": "a"}, "body": "response body content 1"}',
                "file2.txt": '{"headers": {"content-length": "2", "etag": "b"}, "body": "response body content 2"}',
                "system_output": '{"headers": {"content-length": "3", "etag": "c"}, "body": "response body content 3"}',
            },
        },
    ]

    request1 = httpx_mock.get_request(url=url1)
    assert request1 is not None
    assert request1.url == url1
    assert request1.method == "POST"
    # Assert file1.txt content
    parsed_file1 = get_file_from_request(request1)
    assert parsed_file1["file"] == b"4 // chosen by fair dice roll. guaranteed to be random :D\n"

    request2 = httpx_mock.get_request(url=url2)
    assert request2 is not None
    assert request2.url == url2
    assert request2.method == "PUT"
    # Assert file2.txt content
    # parsed_file2 = get_file_from_request(request2)
    assert request2.content == b"5 // chosen by fair dice roll. guaranteed to be random :D\n"

    system_output_request = httpx_mock.get_request(url=system_output_url)
    assert system_output_request is not None
    assert system_output_request.url == system_output_url
    assert system_output_request.method == "POST"

    parsed_file3 = get_file_from_request(system_output_request)

    # Extract and assert system_output.zip content
    with zipfile.ZipFile(io.BytesIO(parsed_file3["file"]), "r") as zip_file:
        assert set(zip_file.namelist()) == {"stdout.txt", "stderr.txt"}
        with zip_file.open("stdout.txt") as stdout_file:
            assert stdout_file.read().decode() == payload


def test_single_file_volume(httpx_mock: HTTPXMock, tmp_path):
    # Arrange
    httpx_mock.add_response(text=payload)
    url = "http://localhost/bucket/payload.txt"
    relative_path = "payload.txt"

    command = CommandTested(
        iter(
            [
                json.dumps(
                    {
                        "message_type": "V0InitialJobRequest",
                        "executor_class": "spin_up-4min.gpu-24gb",
                        "docker_image": "backenddevelopersltd/compute-horde-job-echo:v0-latest",
                        "timeout_seconds": 10,
                        "volume_type": "single_file",
                        "job_uuid": job_uuid,
                        "job_started_receipt_payload": {
                            "job_uuid": job_uuid,
                            "miner_hotkey": "miner_hotkey",
                            "validator_hotkey": "validator_hotkey",
                            "timestamp": "2025-01-01T00:00:00+00:00",
                            "executor_class": "spin_up-4min.gpu-24gb",
                            "is_organic": True,
                            "ttl": 5,
                        },
                        "job_started_receipt_signature": "blah",
                    }
                ),
                json.dumps(
                    {
                        "message_type": "V0JobRequest",
                        "executor_class": "spin_up-4min.gpu-24gb",
                        "docker_image": "backenddevelopersltd/compute-horde-job-echo:v0-latest",
                        "docker_run_cmd": [],
                        "docker_run_options_preset": "none",
                        "job_uuid": job_uuid,
                        "volume": {
                            "volume_type": "single_file",
                            "url": url,
                            "relative_path": relative_path,
                        },
                    }
                ),
            ]
        )
    )

    # Act
<<<<<<< HEAD
    command.handle(startup_time_limit=10)
=======
    call_command(command, startup_time_limit=5)
>>>>>>> a0da7d0e

    # Assert
    assert [json.loads(msg) for msg in command.miner_client.transport.sent_messages] == [
        {
            "message_type": "V0ExecutorReadyRequest",
            "executor_token": None,
            "job_uuid": job_uuid,
        },
        {
            "message_type": "V0VolumesReadyRequest",
            "job_uuid": job_uuid,
        },
        {
            "message_type": "V0ExecutionDoneRequest",
            "job_uuid": job_uuid,
        },
        {
            "message_type": "V0MachineSpecsRequest",
            "specs": mock.ANY,
            "job_uuid": job_uuid,
        },
        {
            "message_type": "V0JobFinishedRequest",
            "docker_process_stdout": payload,
            "docker_process_stderr": mock.ANY,
            "artifacts": {},
            "job_uuid": job_uuid,
            "upload_results": {},
        },
    ]

    request = httpx_mock.get_request()
    assert request is not None
    assert request.url == url
    assert request.method == "GET"


def test_multi_volume(httpx_mock: HTTPXMock, tmp_path):
    # Arrange
    httpx_mock.add_response(text=payload)
    url1 = "http://localhost/bucket/file1.zip"
    url2 = "http://localhost/bucket/file2.zip"
    url3 = "http://localhost/bucket/payload.txt"
    relative_path1 = "input/file1.zip"
    relative_path2 = "input/file2.zip"
    relative_path3 = "payload.txt"

    command = CommandTested(
        iter(
            [
                json.dumps(
                    {
                        "message_type": "V0InitialJobRequest",
                        "executor_class": "spin_up-4min.gpu-24gb",
                        "docker_image": "backenddevelopersltd/compute-horde-job-echo:v0-latest",
                        "timeout_seconds": 10,
                        "volume_type": "multi_volume",
                        "job_uuid": job_uuid,
                        "job_started_receipt_payload": {
                            "job_uuid": job_uuid,
                            "miner_hotkey": "miner_hotkey",
                            "validator_hotkey": "validator_hotkey",
                            "timestamp": "2025-01-01T00:00:00+00:00",
                            "executor_class": "spin_up-4min.gpu-24gb",
                            "is_organic": True,
                            "ttl": 5,
                        },
                        "job_started_receipt_signature": "blah",
                    }
                ),
                json.dumps(
                    {
                        "message_type": "V0JobRequest",
                        "executor_class": "spin_up-4min.gpu-24gb",
                        "docker_image": "backenddevelopersltd/compute-horde-job-echo:v0-latest",
                        "docker_run_cmd": [],
                        "docker_run_options_preset": "none",
                        "job_uuid": job_uuid,
                        "volume": {
                            "volume_type": "multi_volume",
                            "volumes": [
                                {
                                    "volume_type": "single_file",
                                    "url": url1,
                                    "relative_path": relative_path1,
                                },
                                {
                                    "volume_type": "single_file",
                                    "url": url2,
                                    "relative_path": relative_path2,
                                },
                                {
                                    "volume_type": "single_file",
                                    "url": url3,
                                    "relative_path": relative_path3,
                                },
                            ],
                        },
                    }
                ),
            ]
        )
    )

    # Act
<<<<<<< HEAD
    command.handle(startup_time_limit=10)
=======
    call_command(command, startup_time_limit=5)
>>>>>>> a0da7d0e

    # Assert
    assert [json.loads(msg) for msg in command.miner_client.transport.sent_messages] == [
        {
            "message_type": "V0ExecutorReadyRequest",
            "executor_token": None,
            "job_uuid": job_uuid,
        },
        {
            "message_type": "V0VolumesReadyRequest",
            "job_uuid": job_uuid,
        },
        {
            "message_type": "V0ExecutionDoneRequest",
            "job_uuid": job_uuid,
        },
        {
            "message_type": "V0MachineSpecsRequest",
            "specs": mock.ANY,
            "job_uuid": job_uuid,
        },
        {
            "message_type": "V0JobFinishedRequest",
            "docker_process_stdout": payload,
            "docker_process_stderr": mock.ANY,
            "artifacts": {},
            "job_uuid": job_uuid,
            "upload_results": {},
        },
    ]
    print([json.loads(msg) for msg in command.miner_client.transport.sent_messages])

    request1 = httpx_mock.get_request(url=url1)
    assert request1 is not None
    assert request1.url == url1
    assert request1.method == "GET"

    request2 = httpx_mock.get_request(url=url2)
    assert request2 is not None
    assert request2.url == url2
    assert request2.method == "GET"

    request2 = httpx_mock.get_request(url=url3)
    assert request2 is not None
    assert request2.url == url3
    assert request2.method == "GET"


def test_artifacts(caplog):
    # Temporarily change logging level. This test produces huge amount of outputs,
    # which GitHub Actions runner is not able to handle, resulting in a timeout.
    caplog.set_level(logging.CRITICAL)

<<<<<<< HEAD
    original_JobRunner_prepare = JobRunner.prepare_initial
=======
    original_DefaultJobRunner_prepare = DefaultJobRunner.prepare_initial
>>>>>>> a0da7d0e

    async def patch_DefaultJobRunner_prepare_initial(
        self, initial_job_request: V0InitialJobRequest
    ) -> None:
        await original_DefaultJobRunner_prepare(self, initial_job_request)

        with open(self.artifacts_mount_dir / "empty", "wb") as f:
            pass

        with open(self.artifacts_mount_dir / "space", "wb") as f:
            f.write(b" ")

        with open(self.artifacts_mount_dir / "small.txt", "wb") as f:
            f.write(b"artifact 2\nsecond line\nx=1,y=2\n")

        with open(self.artifacts_mount_dir / "data.json", "wb") as f:
            f.write(b'{"a": 1, b: [2, 3]}')

        with open(self.artifacts_mount_dir / "large artifact.bin", "wb") as f:
            f.write(b"x" * 999_000)

        with open(self.artifacts_mount_dir / "very-large.bin", "wb") as f:
            f.write(b"x" * 1_000_000)

    with patch(
        "compute_horde_executor.executor.management.commands.run_executor.DefaultJobRunner.prepare_initial",
        new=patch_DefaultJobRunner_prepare_initial,
    ):
        command = CommandTested(
            iter(
                [
                    json.dumps(
                        {
                            "message_type": "V0InitialJobRequest",
                            "executor_class": "spin_up-4min.gpu-24gb",
                            "docker_image": "backenddevelopersltd/compute-horde-job-echo:v0-latest",
                            "timeout_seconds": 10,
                            "volume_type": "inline",
                            "job_uuid": job_uuid,
                            "job_started_receipt_payload": {
                                "job_uuid": job_uuid,
                                "miner_hotkey": "miner_hotkey",
                                "validator_hotkey": "validator_hotkey",
                                "timestamp": "2025-01-01T00:00:00+00:00",
                                "executor_class": "spin_up-4min.gpu-24gb",
                                "is_organic": True,
                                "ttl": 5,
                            },
                            "job_started_receipt_signature": "blah",
                        }
                    ),
                    json.dumps(
                        {
                            "message_type": "V0JobRequest",
                            "executor_class": "spin_up-4min.gpu-24gb",
                            "docker_image": "backenddevelopersltd/compute-horde-job-echo:v0-latest",
                            "docker_run_cmd": [],
                            "docker_run_options_preset": "none",
                            "job_uuid": job_uuid,
                            "volume": {
                                "volume_type": "inline",
                                "contents": base64_zipfile,
                            },
                            "artifacts_dir": "/artifacts",
                        }
                    ),
                ]
            )
        )

        # Act
<<<<<<< HEAD
        command.handle(startup_time_limit=10)
=======
        call_command(command, startup_time_limit=5)
>>>>>>> a0da7d0e

    all_bytes = b"".join(bytes([i]) for i in range(256))

    # Assert
    assert [json.loads(msg) for msg in command.miner_client.transport.sent_messages] == [
        {
            "message_type": "V0ExecutorReadyRequest",
            "executor_token": None,
            "job_uuid": job_uuid,
        },
        {
            "message_type": "V0VolumesReadyRequest",
            "job_uuid": job_uuid,
        },
        {
            "message_type": "V0ExecutionDoneRequest",
            "job_uuid": job_uuid,
        },
        {
            "message_type": "V0MachineSpecsRequest",
            "specs": mock.ANY,
            "job_uuid": job_uuid,
        },
        {
            "message_type": "V0JobFinishedRequest",
            "docker_process_stdout": payload,
            "docker_process_stderr": "",
            "artifacts": {
                "/artifacts/empty": "",
                "/artifacts/space": "IA==",
                "/artifacts/small.txt": "YXJ0aWZhY3QgMgpzZWNvbmQgbGluZQp4PTEseT0yCg==",
                "/artifacts/data.json": "eyJhIjogMSwgYjogWzIsIDNdfQ==",
                "/artifacts/large artifact.bin": base64.b64encode(b"x" * 999_000).decode(),
                # very large artifact is not included
                # "/artifacts/very-large.bin"
                # the following are written by the compute-horde-job-echo image:
                "/artifacts/empty.bin": "",
                "/artifacts/All-BYTES.bin": base64.b64encode(all_bytes).decode(),
                "/artifacts/text.txt": "SSBhbSBMTE0sIHlvdXIgQUkgYXNzaXN0YW50Cg==",
                "/artifacts/100k zeros": base64.b64encode(b"\x00" * 100_000).decode(),
            },
            "job_uuid": job_uuid,
            "upload_results": {},
        },
    ]<|MERGE_RESOLUTION|>--- conflicted
+++ resolved
@@ -182,11 +182,7 @@
             ]
         )
     )
-<<<<<<< HEAD
-    command.handle(startup_time_limit=10)
-=======
     call_command(command, startup_time_limit=5, **command_kwargs)
->>>>>>> a0da7d0e
     assert [json.loads(msg) for msg in command.miner_client.transport.sent_messages] == [
         {
             "message_type": "V0ExecutorReadyRequest",
@@ -267,11 +263,7 @@
             ]
         )
     )
-<<<<<<< HEAD
-    command.handle(startup_time_limit=10)
-=======
     call_command(command, startup_time_limit=5)
->>>>>>> a0da7d0e
     assert [json.loads(msg) for msg in command.miner_client.transport.sent_messages] == [
         {
             "message_type": "V0ExecutorReadyRequest",
@@ -360,11 +352,7 @@
         )
 
         # Act
-<<<<<<< HEAD
-        command.handle(startup_time_limit=10)
-=======
         call_command(command, startup_time_limit=5)
->>>>>>> a0da7d0e
 
     # Assert
     assert [json.loads(msg) for msg in command.miner_client.transport.sent_messages] == [
@@ -397,15 +385,23 @@
     ]
 
 
-<<<<<<< HEAD
-=======
-def test_huggingface_volume_failure():
+def test_huggingface_volume_fail_and_retry():
     # Arrange
     repo_id = "huggingface/model"
     revision = "main"
 
+    first_try = True
+
+    def side_effect(*args, **kwargs):
+        nonlocal first_try
+        if first_try:
+            first_try = False
+            mock_download_failure(*args, **kwargs)
+        else:
+            mock_download(*args, **kwargs)
+
     with patch(
-        "huggingface_hub.snapshot_download", side_effect=mock_download_failure
+        "huggingface_hub.snapshot_download", side_effect=side_effect
     ) as mock_snapshot_download:
         command = CommandTested(
             iter(
@@ -460,38 +456,49 @@
             "job_uuid": job_uuid,
         },
         {
-            "message_type": "V0JobFailedRequest",
-            "docker_process_exit_status": None,
-            "docker_process_stdout": "",
-            "docker_process_stderr": "",
-            "error_type": V0JobFailedRequest.ErrorType.HUGGINGFACE_DOWNLOAD.value,
-            "error_detail": "Failed to download model from Hugging Face after 3 retries: Download failed: Download failed",
-            "timeout": False,
-            "job_uuid": job_uuid,
+            "message_type": "V0VolumesReadyRequest",
+            "job_uuid": job_uuid,
+        },
+        {
+            "message_type": "V0ExecutionDoneRequest",
+            "job_uuid": job_uuid,
+        },
+        {
+            "message_type": "V0MachineSpecsRequest",
+            "specs": mock.ANY,
+            "job_uuid": job_uuid,
+        },
+        {
+            "message_type": "V0JobFinishedRequest",
+            "docker_process_stdout": payload,
+            "docker_process_stderr": mock.ANY,
+            "artifacts": {},
+            "job_uuid": job_uuid,
+            "upload_results": {},
         },
     ]
 
-    assert mock_snapshot_download.call_count == 3
-
-
->>>>>>> a0da7d0e
-def test_huggingface_volume_fail_and_retry():
+    assert mock_snapshot_download.call_count == 2
+
+
+def test_huggingface_volume_dataset():
     # Arrange
-    repo_id = "huggingface/model"
+    repo_id = "huggingface/dataset"
     revision = "main"
-
-    first_try = True
-
-    def side_effect(*args, **kwargs):
-        nonlocal first_try
-        if first_try:
-            first_try = False
-            mock_download_failure(*args, **kwargs)
-        else:
-            mock_download(*args, **kwargs)
+    repo_type = "dataset"
+    file_patterns = [
+        "default/train/001/01JJK16EFPA7HWY3Z7MWZ4A6N9.parquet",
+        "default/train/003/01JJK12V8K1A65RD75NSWRGECK.parquet",
+        "default/train/003/01JJKJ49N4NBSS3YJG35XQ9XPB.parquet",
+        "default/train/004/01JJKB151AFCB1TGJDCXCTBZPW.parquet",
+        "default/train/004/01JJKCK5DPEH61SBY8MC2NXTRM.parquet",
+        "default/train/004/01JJKNQADWRJYBPKKZGJHSKRSC.parquet",
+        "default/train/005/01JJKQ9QGPBV5KW18ZSM3VBTSX.parquet",
+        "default/train/008/01JJK3G51DHYK1N0JHPJQS3GFR.parquet",
+    ]
 
     with patch(
-        "huggingface_hub.snapshot_download", side_effect=side_effect
+        "huggingface_hub.snapshot_download", side_effect=mock_download
     ) as mock_snapshot_download:
         command = CommandTested(
             iter(
@@ -526,7 +533,9 @@
                             "volume": {
                                 "volume_type": "huggingface_volume",
                                 "repo_id": repo_id,
+                                "repo_type": repo_type,
                                 "revision": revision,
+                                "allow_patterns": file_patterns,
                             },
                             "job_uuid": job_uuid,
                         }
@@ -536,114 +545,7 @@
         )
 
         # Act
-<<<<<<< HEAD
-        command.handle(startup_time_limit=10)
-=======
         call_command(command, startup_time_limit=5)
->>>>>>> a0da7d0e
-
-    # Assert
-    assert [json.loads(msg) for msg in command.miner_client.transport.sent_messages] == [
-        {
-            "message_type": "V0ExecutorReadyRequest",
-            "executor_token": None,
-            "job_uuid": job_uuid,
-        },
-        {
-            "message_type": "V0VolumesReadyRequest",
-            "job_uuid": job_uuid,
-        },
-        {
-            "message_type": "V0ExecutionDoneRequest",
-            "job_uuid": job_uuid,
-        },
-        {
-            "message_type": "V0MachineSpecsRequest",
-            "specs": mock.ANY,
-            "job_uuid": job_uuid,
-        },
-        {
-            "message_type": "V0JobFinishedRequest",
-            "docker_process_stdout": payload,
-            "docker_process_stderr": mock.ANY,
-            "artifacts": {},
-            "job_uuid": job_uuid,
-            "upload_results": {},
-        },
-    ]
-
-    assert mock_snapshot_download.call_count == 2
-
-
-def test_huggingface_volume_dataset():
-    # Arrange
-    repo_id = "huggingface/dataset"
-    revision = "main"
-    repo_type = "dataset"
-    file_patterns = [
-        "default/train/001/01JJK16EFPA7HWY3Z7MWZ4A6N9.parquet",
-        "default/train/003/01JJK12V8K1A65RD75NSWRGECK.parquet",
-        "default/train/003/01JJKJ49N4NBSS3YJG35XQ9XPB.parquet",
-        "default/train/004/01JJKB151AFCB1TGJDCXCTBZPW.parquet",
-        "default/train/004/01JJKCK5DPEH61SBY8MC2NXTRM.parquet",
-        "default/train/004/01JJKNQADWRJYBPKKZGJHSKRSC.parquet",
-        "default/train/005/01JJKQ9QGPBV5KW18ZSM3VBTSX.parquet",
-        "default/train/008/01JJK3G51DHYK1N0JHPJQS3GFR.parquet",
-    ]
-
-    with patch(
-        "huggingface_hub.snapshot_download", side_effect=mock_download
-    ) as mock_snapshot_download:
-        command = CommandTested(
-            iter(
-                [
-                    json.dumps(
-                        {
-                            "message_type": "V0InitialJobRequest",
-                            "executor_class": "spin_up-4min.gpu-24gb",
-                            "docker_image": "backenddevelopersltd/compute-horde-job-echo:v0-latest",
-                            "timeout_seconds": 10,
-                            "volume_type": "huggingface_volume",
-                            "job_uuid": job_uuid,
-                            "job_started_receipt_payload": {
-                                "job_uuid": job_uuid,
-                                "miner_hotkey": "miner_hotkey",
-                                "validator_hotkey": "validator_hotkey",
-                                "timestamp": "2025-01-01T00:00:00+00:00",
-                                "executor_class": "spin_up-4min.gpu-24gb",
-                                "is_organic": True,
-                                "ttl": 5,
-                            },
-                            "job_started_receipt_signature": "blah",
-                        }
-                    ),
-                    json.dumps(
-                        {
-                            "message_type": "V0JobRequest",
-                            "executor_class": "spin_up-4min.gpu-24gb",
-                            "docker_image": "backenddevelopersltd/compute-horde-job-echo:v0-latest",
-                            "docker_run_cmd": [],
-                            "docker_run_options_preset": "none",
-                            "volume": {
-                                "volume_type": "huggingface_volume",
-                                "repo_id": repo_id,
-                                "repo_type": repo_type,
-                                "revision": revision,
-                                "allow_patterns": file_patterns,
-                            },
-                            "job_uuid": job_uuid,
-                        }
-                    ),
-                ]
-            )
-        )
-
-        # Act
-<<<<<<< HEAD
-        command.handle(startup_time_limit=10)
-=======
-        call_command(command, startup_time_limit=5)
->>>>>>> a0da7d0e
 
     # Assert
     assert [json.loads(msg) for msg in command.miner_client.transport.sent_messages] == [
@@ -726,11 +628,7 @@
             ]
         )
     )
-<<<<<<< HEAD
-    command.handle(startup_time_limit=10)
-=======
     call_command(command, startup_time_limit=5)
->>>>>>> a0da7d0e
     assert [json.loads(msg) for msg in command.miner_client.transport.sent_messages] == [
         {
             "message_type": "V0ExecutorReadyRequest",
@@ -807,11 +705,7 @@
             ]
         )
     )
-<<<<<<< HEAD
-    command.handle(startup_time_limit=10)
-=======
     call_command(command, startup_time_limit=5)
->>>>>>> a0da7d0e
     assert [json.loads(msg) for msg in command.miner_client.transport.sent_messages] == [
         {
             "message_type": "V0ExecutorReadyRequest",
@@ -886,11 +780,7 @@
             ]
         )
     )
-<<<<<<< HEAD
-    command.handle(startup_time_limit=10)
-=======
     call_command(command, startup_time_limit=5)
->>>>>>> a0da7d0e
     assert [json.loads(msg) for msg in command.miner_client.transport.sent_messages] == [
         {
             "message_type": "V0ExecutorReadyRequest",
@@ -977,11 +867,7 @@
             ]
         )
     )
-<<<<<<< HEAD
-    command.handle(startup_time_limit=10)
-=======
     call_command(command, startup_time_limit=5)
->>>>>>> a0da7d0e
     assert [json.loads(msg) for msg in command.miner_client.transport.sent_messages] == [
         {
             "message_type": "V0ExecutorReadyRequest",
@@ -1058,11 +944,7 @@
     )
 
     # Act
-<<<<<<< HEAD
-    command.handle(startup_time_limit=10)
-=======
     call_command(command, startup_time_limit=5)
->>>>>>> a0da7d0e
 
     # Assert
     assert [json.loads(msg) for msg in command.miner_client.transport.sent_messages] == [
@@ -1155,11 +1037,7 @@
     )
 
     # Act
-<<<<<<< HEAD
-    command.handle(startup_time_limit=10)
-=======
     call_command(command, startup_time_limit=5)
->>>>>>> a0da7d0e
 
     # Assert
     assert [json.loads(msg) for msg in command.miner_client.transport.sent_messages] == [
@@ -1249,11 +1127,7 @@
     )
 
     # Act
-<<<<<<< HEAD
-    command.handle(startup_time_limit=10)
-=======
     call_command(command, startup_time_limit=5)
->>>>>>> a0da7d0e
 
     # Assert
     assert [json.loads(msg) for msg in command.miner_client.transport.sent_messages] == [
@@ -1339,11 +1213,7 @@
     )
 
     # Act
-<<<<<<< HEAD
-    command.handle(startup_time_limit=10)
-=======
     call_command(command, startup_time_limit=5)
->>>>>>> a0da7d0e
 
     # Assert
     assert [json.loads(msg) for msg in command.miner_client.transport.sent_messages] == [
@@ -1427,11 +1297,7 @@
             ]
         )
     )
-<<<<<<< HEAD
-    command.handle(startup_time_limit=10)
-=======
     call_command(command, startup_time_limit=5)
->>>>>>> a0da7d0e
     assert [json.loads(msg) for msg in command.miner_client.transport.sent_messages] == [
         {
             "message_type": "V0ExecutorReadyRequest",
@@ -1549,11 +1415,7 @@
     )
 
     # Act
-<<<<<<< HEAD
-    command.handle(startup_time_limit=10)
-=======
     call_command(command, startup_time_limit=5)
->>>>>>> a0da7d0e
 
     # Assert
     assert [json.loads(msg) for msg in command.miner_client.transport.sent_messages] == [
@@ -1668,11 +1530,7 @@
     )
 
     # Act
-<<<<<<< HEAD
-    command.handle(startup_time_limit=10)
-=======
     call_command(command, startup_time_limit=5)
->>>>>>> a0da7d0e
 
     # Assert
     assert [json.loads(msg) for msg in command.miner_client.transport.sent_messages] == [
@@ -1778,11 +1636,7 @@
     )
 
     # Act
-<<<<<<< HEAD
-    command.handle(startup_time_limit=10)
-=======
     call_command(command, startup_time_limit=5)
->>>>>>> a0da7d0e
 
     # Assert
     assert [json.loads(msg) for msg in command.miner_client.transport.sent_messages] == [
@@ -1836,11 +1690,7 @@
     # which GitHub Actions runner is not able to handle, resulting in a timeout.
     caplog.set_level(logging.CRITICAL)
 
-<<<<<<< HEAD
-    original_JobRunner_prepare = JobRunner.prepare_initial
-=======
     original_DefaultJobRunner_prepare = DefaultJobRunner.prepare_initial
->>>>>>> a0da7d0e
 
     async def patch_DefaultJobRunner_prepare_initial(
         self, initial_job_request: V0InitialJobRequest
@@ -1912,11 +1762,7 @@
         )
 
         # Act
-<<<<<<< HEAD
-        command.handle(startup_time_limit=10)
-=======
         call_command(command, startup_time_limit=5)
->>>>>>> a0da7d0e
 
     all_bytes = b"".join(bytes([i]) for i in range(256))
 
