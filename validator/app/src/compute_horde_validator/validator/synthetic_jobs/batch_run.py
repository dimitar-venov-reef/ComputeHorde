--- conflicted
+++ resolved
@@ -61,10 +61,7 @@
 
 from compute_horde_validator.validator.dynamic_config import (
     LimitsDict,
-<<<<<<< HEAD
-=======
     aget_config,
->>>>>>> 82cc6b07
     get_miner_max_executors_per_class,
     get_system_event_limits,
 )
@@ -465,11 +462,6 @@
     events: list[SystemEvent]
     event_count: int
 
-<<<<<<< HEAD
-    # limit system events by type-subtype pairs configured in dynamic config
-    event_limits: LimitsDict
-=======
->>>>>>> 82cc6b07
     # events count per type-subtype, this is needed for enforcing limits
     event_limits_usage: LimitsDict
 
@@ -496,13 +488,8 @@
         func: str | None = None,
         append: bool = True,
     ) -> SystemEvent | None:
-<<<<<<< HEAD
-        if (type, subtype) in self.event_limits:
-            if self.event_limits_usage[(type, subtype)] >= self.event_limits[(type, subtype)]:
-=======
         if (type, subtype) in self.batch_config.event_limits:
             if self.event_limits_usage[(type, subtype)] >= self.batch_config.event_limits[(type, subtype)]:
->>>>>>> 82cc6b07
                 logger.warning(
                     f"Discarding system event for exceeding limit {type=} {subtype=} {description=}"
                 )
@@ -776,8 +763,6 @@
     def __call__(self, ctx: BatchContext, miner_hotkey: str) -> MinerClient: ...
 
 
-<<<<<<< HEAD
-=======
 class BatchConfig:
     def __init__(self):
         self.event_limits: LimitsDict | None = None
@@ -788,7 +773,6 @@
         self.llm_answer_s3_download_timeout = await aget_config('DYNAMIC_LLM_ANSWER_S3_DOWNLOAD_TIMEOUT_SECONDS')
 
 
->>>>>>> 82cc6b07
 async def _init_context(
     axons: dict[str, bittensor.AxonInfo],
     serving_miners: list[Miner],
@@ -798,12 +782,8 @@
     own_wallet = settings.BITTENSOR_WALLET()
     own_keypair = own_wallet.get_hotkey()
     create_miner_client = create_miner_client or MinerClient
-<<<<<<< HEAD
-    event_limits = await get_system_event_limits()
-=======
     batch_config = BatchConfig()
     await batch_config.populate()
->>>>>>> 82cc6b07
 
     ctx = BatchContext(
         batch_id=batch_id,
@@ -824,10 +804,6 @@
         jobs={},
         events=[],
         event_count=0,
-<<<<<<< HEAD
-        event_limits=event_limits,
-=======
->>>>>>> 82cc6b07
         event_limits_usage=defaultdict(int),
         stage_start_time={},
         _loop=asyncio.get_running_loop(),
