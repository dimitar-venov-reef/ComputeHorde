import logging

import uvloop
from asgiref.sync import async_to_sync
from compute_horde.utils import (
    BAC_VALIDATOR_SS58_ADDRESS,
    MIN_STAKE,
    VALIDATORS_LIMIT,
)
from django.conf import settings

from compute_horde_validator.validator.models import MetagraphSnapshot, Miner, SystemEvent
from compute_horde_validator.validator.synthetic_jobs.batch_run import execute_synthetic_batch_run

# new synchronized flow waits longer for job responses
SYNTHETIC_JOBS_SOFT_LIMIT = 20 * 60
SYNTHETIC_JOBS_HARD_LIMIT = SYNTHETIC_JOBS_SOFT_LIMIT + 10

logger = logging.getLogger(__name__)


def create_and_run_synthetic_job_batch(netuid, network, synthetic_jobs_batch_id: int) -> None:
    uvloop.install()

    if settings.DEBUG_MINER_KEY:
        miners: list[Miner] = []
        for miner_index in range(settings.DEBUG_MINER_COUNT):
            hotkey = settings.DEBUG_MINER_KEY
            if miner_index > 0:
                # fake hotkey based on miner index if there are more than one miners
                hotkey = f"5u{miner_index:03}u{hotkey[6:]}"
            miner = Miner.objects.get_or_create(
                hotkey=hotkey,
<<<<<<< HEAD
                coldkey=hotkey,  # I hope it does not matter
            )
        active_validators = []
=======
                address=settings.DEBUG_MINER_ADDRESS,
                ip_version=4,
                port=settings.DEBUG_MINER_PORT + miner_index,
            )[0]
            miners.append(miner)
        validator_hotkeys = []
>>>>>>> 44ffe81e
    else:
        try:
            metagraph = MetagraphSnapshot.get_latest()
        except Exception as e:
            msg = f"Failed to get metagraph - will not run synthetic jobs: {e}"
            logger.warning(msg)
            SystemEvent.objects.using(settings.DEFAULT_DB_ALIAS).create(
                type=SystemEvent.EventType.VALIDATOR_SYNTHETIC_JOBS_FAILURE,
                subtype=SystemEvent.EventSubType.SUBTENSOR_CONNECTIVITY_ERROR,
                long_description=msg,
                data={},
            )
            return
<<<<<<< HEAD
        axons_by_key = {n.hotkey: n.axon_info for n in metagraph.neurons}
        miners = get_miners(metagraph)
        miners = [
            miner
            for miner in miners
            if miner.hotkey in axons_by_key and axons_by_key[miner.hotkey].is_serving
        ]
        active_validators = get_validators(metagraph=metagraph)

    async_to_sync(execute_synthetic_batch_run)(
        axons_by_key, miners, active_validators, synthetic_jobs_batch_id
    )
=======
        miners_hotkeys = metagraph.serving_hotkeys
        validator_hotkeys = get_validator_hotkeys(metagraph)
        miners = list(Miner.objects.filter(hotkey__in=miners_hotkeys).all())

    async_to_sync(execute_synthetic_batch_run)(miners, validator_hotkeys, synthetic_jobs_batch_id)
>>>>>>> 44ffe81e


def get_validator_hotkeys(
    metagraph: MetagraphSnapshot,
) -> list[str]:
    """
    Validators are top 24 neurons in terms of stake, only taking into account those that have at least 1000
    and forcibly including BAC_VALIDATOR_SS58_ADDRESS.
    The result is sorted.
    """
    validators = [
        (hotkey, stake)
        for (hotkey, stake) in zip(metagraph.hotkeys, metagraph.tao_stake)
        if stake >= MIN_STAKE
    ]
    top_validators = sorted(
        validators, key=lambda data: (data[0] == BAC_VALIDATOR_SS58_ADDRESS, data[1]), reverse=True
    )[:VALIDATORS_LIMIT]
    return [hotkey for (hotkey, _) in top_validators]<|MERGE_RESOLUTION|>--- conflicted
+++ resolved
@@ -31,18 +31,12 @@
                 hotkey = f"5u{miner_index:03}u{hotkey[6:]}"
             miner = Miner.objects.get_or_create(
                 hotkey=hotkey,
-<<<<<<< HEAD
-                coldkey=hotkey,  # I hope it does not matter
-            )
-        active_validators = []
-=======
                 address=settings.DEBUG_MINER_ADDRESS,
                 ip_version=4,
                 port=settings.DEBUG_MINER_PORT + miner_index,
             )[0]
             miners.append(miner)
         validator_hotkeys = []
->>>>>>> 44ffe81e
     else:
         try:
             metagraph = MetagraphSnapshot.get_latest()
@@ -56,26 +50,11 @@
                 data={},
             )
             return
-<<<<<<< HEAD
-        axons_by_key = {n.hotkey: n.axon_info for n in metagraph.neurons}
-        miners = get_miners(metagraph)
-        miners = [
-            miner
-            for miner in miners
-            if miner.hotkey in axons_by_key and axons_by_key[miner.hotkey].is_serving
-        ]
-        active_validators = get_validators(metagraph=metagraph)
-
-    async_to_sync(execute_synthetic_batch_run)(
-        axons_by_key, miners, active_validators, synthetic_jobs_batch_id
-    )
-=======
         miners_hotkeys = metagraph.serving_hotkeys
         validator_hotkeys = get_validator_hotkeys(metagraph)
         miners = list(Miner.objects.filter(hotkey__in=miners_hotkeys).all())
 
     async_to_sync(execute_synthetic_batch_run)(miners, validator_hotkeys, synthetic_jobs_batch_id)
->>>>>>> 44ffe81e
 
 
 def get_validator_hotkeys(
